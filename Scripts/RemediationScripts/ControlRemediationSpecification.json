{
    "Description": "Specifies metadata about Remediation scripts",
    "RemediationScriptsBaseUrl": "https://aka.ms/azts/remediation/",
    "RemediationSpecification": [
        {
            "ControlId": "Azure_BackupVault_DP_Enable_Soft_Delete",
            "EnableRemediation": "true",
            "RemediationScriptUrl": "https://raw.githubusercontent.com/azsk/AzTS-docs/main/Scripts/RemediationScripts/Remediate-EnableSoftDeleteForBackupVault.ps1",
            "LoadCommand": "Remediate-EnableSoftDeleteForBackupVault.ps1",
            "InitCommand": "Set-SoftDeleteForBackupVault",
            "RollbackMetadata": {
                "RollbackCommand": "",
                "Arguments": [
                    ""
                ]
            }
        },
        {
            "ControlId": "Azure_BackupVault_DP_Enable_Immutability",
            "EnableRemediation": "true",
            "RemediationScriptUrl": "https://raw.githubusercontent.com/azsk/AzTS-docs/main/Scripts/RemediationScripts/Remediate-EnableImmutabilitySettingForBackupVault.ps1",
            "LoadCommand": "Remediate-EnableImmutabilitySettingForBackupVault.ps1",
            "InitCommand": "Set-ImmutabilityForBackupVault",
            "RollbackMetadata": {
                "RollbackCommand": "",
                "Arguments": [
                    ""
                ]
            }
        },
        {
            "ControlId": "Azure_Storage_AuthN_Dont_Allow_Anonymous",
            "EnableRemediation": "true",
            "RemediationScriptUrl": "https://raw.githubusercontent.com/azsk/AzTS-docs/main/Scripts/RemediationScripts/Remediate-AnonymousAccessOnContainers.ps1",
            "LoadCommand": "Remediate-AnonymousAccessOnContainers.ps1",
            "InitCommand": "Remove-AnonymousAccessOnContainers",
            "RollbackMetadata": {
                "RollbackCommand": "Set-AnonymousAccessOnContainers",
                "Arguments": [
                    "SubscriptionId",
                    "RollBackType"
                ]
            }
        },
        {
            "ControlId": "Azure_Storage_DP_Encrypt_In_Transit",
            "EnableRemediation": "true",
            "RemediationScriptUrl": "https://raw.githubusercontent.com/azsk/AzTS-docs/main/Scripts/RemediationScripts/Remediate-EnableEncryptionInTransitForStorageAccounts.ps1",
            "LoadCommand": "Remediate-EnableEncryptionInTransitForStorageAccounts.ps1",
            "InitCommand": "Enable-StorageEncryptionInTransit",
            "RollbackMetadata": {
                "RollbackCommand": "Disable-StorageEncryptionInTransit",
                "Arguments": [
                    "SubscriptionId"
                ]
            }
        },
        {
            "ControlId": "Azure_AppService_Config_Disable_Remote_Debugging",
            "EnableRemediation": "true",
            "RemediationScriptUrl": "https://raw.githubusercontent.com/azsk/AzTS-docs/main/Scripts/RemediationScripts/Remediate-DisableRemoteDebuggingForAppServices.ps1",
            "LoadCommand": "Remediate-DisableRemoteDebuggingForAppServices.ps1",
            "InitCommand": "Disable-RemoteDebuggingForAppServices",
            "RollbackMetadata": {
                "RollbackCommand": "Enable-RemoteDebuggingForAppServices",
                "Arguments": [
                    "SubscriptionId"
                ]
            }
        },
        {
            "ControlId": "Azure_AppService_DP_Dont_Allow_HTTP_Access",
            "EnableRemediation": "true",
            "RemediationScriptUrl": "https://raw.githubusercontent.com/azsk/AzTS-docs/main/Scripts/RemediationScripts/Remediate-EnableHTTPSForAppServices.ps1",
            "LoadCommand": "Remediate-EnableHTTPSForAppServices.ps1",
            "InitCommand": "Enable-HttpsForAppServices",
            "RollbackMetadata": {
                "RollbackCommand": "Disable-HttpsForAppServices",
                "Arguments": [
                    "SubscriptionId"
                ]
            }
        },
        {
            "ControlId": "Azure_AppService_DP_Use_Secure_TLS_Version",
            "EnableRemediation": "true",
            "RemediationScriptUrl": "https://raw.githubusercontent.com/azsk/AzTS-docs/main/Scripts/RemediationScripts/Remediate-SetAppServiceMinReqTLSVersion.ps1",
            "LoadCommand": "Remediate-SetAppServiceMinReqTLSVersion.ps1",
            "InitCommand": "Set-AppServiceRequiredTLSVersion",
            "RollbackMetadata": {
                "RollbackCommand": "Reset-AppServiceRequiredTLSVersion",
                "Arguments": [
                    "SubscriptionId"
                ]
            }
        },
        {
            "ControlId": "Azure_ContainerRegistry_Config_Enable_Security_Scanning",
            "EnableRemediation": "true",
            "RemediationScriptUrl": "https://raw.githubusercontent.com/azsk/AzTS-docs/main/Scripts/RemediationScripts/Remediate-EnableSecurityScanningForContainerRegistry.ps1",
            "LoadCommand": "Remediate-EnableSecurityScanningForContainerRegistry.ps1",
            "InitCommand": "Enable-SecurityScanningIdentityForContainerRegistry",
            "RollbackMetadata": {
                "RollbackCommand": "Disable-SecurityScanningIdentityForContainerRegistry",
                "Arguments": [
                    "SubscriptionId"
                ]
            }
        },
        {
            "ControlId": "Azure_KubernetesService_AuthN_Enabled_Microsoft_Entra_ID",
            "EnableRemediation": "true",
            "RemediationScriptUrl": "https://raw.githubusercontent.com/azsk/AzTS-docs/main/Scripts/RemediationScripts/Remediate-EnableAADForKubernetesService.ps1",
            "LoadCommand": "Remediate-EnableAADForKubernetesService.ps1",
            "InitCommand": "Enable-AADForKubernetes",
            "RollbackMetadata": {
                "RollbackCommand": "",
                "Arguments": [
                    "SubscriptionId"
                ]
            }
        },
        {
            "ControlId": "Azure_APIManagement_AuthN_Use_Microsoft_Entra_ID_for_Client_AuthN",
            "EnableRemediation": "true",
            "RemediationScriptUrl": "https://raw.githubusercontent.com/azsk/AzTS-docs/main/Scripts/RemediationScripts/Remediate-DeleteNonAADIdentityProvidersInAPIManagementServices.ps1",
            "LoadCommand": "Remediate-DeleteNonAADIdentityProvidersInAPIManagementServices.ps1",
            "InitCommand": "Delete-NonAadIdentityProvidersInApiManagementServices",
            "RollbackMetadata": {
                "RollbackCommand": "",
                "Arguments": [
                    "SubscriptionId"
                ]
            }
        },
        {
            "ControlId": "Azure_APIManagement_DP_Use_HTTPS_URL_Scheme",
            "EnableRemediation": "true",
            "RemediationScriptUrl": "https://raw.githubusercontent.com/azsk/AzTS-docs/main/Scripts/RemediationScripts/Remediate-EnableHTTPSForAPIsInAPIManagementServices.ps1",
            "LoadCommand": "Remediate-EnableHTTPSForAPIsInAPIManagementServices.ps1",
            "InitCommand": "Enable-HttpsForApisInApiManagementServices",
            "RollbackMetadata": {
                "RollbackCommand": "Disable-HttpsForApisInApiManagementServices",
                "Arguments": [
                    "SubscriptionId"
                ]
            }
        },
        {
            "ControlId": "Azure_SQLDatabase_DP_Enable_TDE",
            "EnableRemediation": "true",
            "RemediationScriptUrl": "https://raw.githubusercontent.com/azsk/AzTS-docs/main/Scripts/RemediationScripts/Remediate-TransparentDataEncryptionForSQLServers.ps1",
            "LoadCommand": "Remediate-TransparentDataEncryptionForSQLServers.ps1",
            "InitCommand": "Enable-TransparentDataEncryptionForSqlServers",
            "RollbackMetadata": {
                "RollbackCommand": "Disable-TransparentDataEncryptionForSqlServers",
                "Arguments": [
                    "SubscriptionId"
                ]
            }
        },
        {
            "ControlId": "Azure_CloudService_SI_Disable_RemoteDesktop_Access",
            "EnableRemediation": "true",
            "RemediationScriptUrl": "https://raw.githubusercontent.com/azsk/AzTS-docs/main/Scripts/RemediationScripts/Remediate-RemoteDesktopAccess.ps1",
            "LoadCommand": "Remediate-RemoteDesktopAccess.ps1",
            "InitCommand": "Disable-RemoteDesktopAccess",
            "RollbackMetadata": {
                "RollbackCommand": "",
                "Arguments": [
                    "SubscriptionId"
                ]
            }
        },
        {
            "ControlId": "Azure_ServiceFabric_DP_Set_Property_ClusterProtectionLevel",
            "EnableRemediation": "true",
            "RemediationScriptUrl": "https://raw.githubusercontent.com/azsk/AzTS-docs/main/Scripts/RemediationScripts/Remediate-SetClusterProtectionLevelForServiceFabric.ps1",
            "LoadCommand": "Remediate-SetClusterProtectionLevelForServiceFabric.ps1",
            "InitCommand": "Set-ClusterProtectionLeveltoEncryptandSignforServiceFabric",
            "RollbackMetadata": {
                "RollbackCommand": "Set-ClusterProtectionLeveltoPreviousValueforServiceFabric",
                "Arguments": [
                    "SubscriptionId",
                    "RollBackType"
                ]
            }
        },
        {
            "ControlId": "Azure_AppService_DP_Use_Secure_FTP_Deployment",
            "EnableRemediation": "true",
            "RemediationScriptUrl": "https://raw.githubusercontent.com/azsk/AzTS-docs/main/Scripts/RemediationScripts/Remediate-SecureFTPDeploymentForAppServices.ps1",
            "LoadCommand": "Remediate-SecureFTPDeploymentForAppServices.ps1",
            "InitCommand": "Enable-SecureFTPDeploymentForAppServices",
            "RollbackMetadata": {
                "RollbackCommand": "Disable-SecureFTPDeploymentForAppServices",
                "Arguments": [
                    "SubscriptionId"
                ]
            }
        },
        {
            "ControlId": "Azure_DBForMySQLFlexibleServer_DP_Enable_SSL",
            "EnableRemediation": "true",
            "RemediationScriptUrl": "https://raw.githubusercontent.com/azsk/AzTS-docs/main/Scripts/RemediationScripts/Remediate-EnableSSLDBForMySQLFlexibleServer.ps1",
            "LoadCommand": "Remediate-EnableSSLDBForMySQLFlexibleServer.ps1",
            "InitCommand": "Enable-SSLForDBForMySQLFlexibleServer",
            "RollbackMetadata": {
                "RollbackCommand": "Disable-SSLForDBForMySQLFlexibleServer",
                "Arguments": [
                    "SubscriptionId"
                ]
            }
        },
        {
            "ControlId": "Azure_Storage_DP_Use_Secure_TLS_Version",
            "EnableRemediation": "true",
            "RemediationScriptUrl": "https://raw.githubusercontent.com/azsk/AzTS-docs/main/Scripts/RemediationScripts/Remediate-SetStorageAccountMinReqTLSVersion.ps1",
            "LoadCommand": "Remediate-SetStorageAccountMinReqTLSVersion.ps1",
            "InitCommand": "Set-StorageAccountRequiredTLSVersion",
            "RollbackMetadata": {
                "RollbackCommand": "Reset-StorageAccountRequiredTLSVersion",
                "Arguments": [
                    "SubscriptionId"
                ]
            }
        },
        {
            "ControlId": "Azure_SQLDatabase_DP_Use_Secure_TLS_Version",
            "EnableRemediation": "true",
            "RemediationScriptUrl": "https://raw.githubusercontent.com/azsk/AzTS-docs/main/Scripts/RemediationScripts/Remediate-SetSQLServerMinReqTLSVersion.ps1",
            "LoadCommand": "Remediate-SetSQLServerMinReqTLSVersion.ps1",
            "InitCommand": "Set-SQLServerRequiredTLSVersion",
            "RollbackMetadata": {
                "RollbackCommand": "Reset-SQLServerRequiredTLSVersion",
                "Arguments": [
                    "SubscriptionId"
                ]
            }
        },
        {
            "ControlId": "Azure_ServiceBus_DP_Use_Secure_TLS_Version",
            "EnableRemediation": "true",
            "RemediationScriptUrl": "https://raw.githubusercontent.com/azsk/AzTS-docs/main/Scripts/RemediationScripts/Remediate-SetServiceBusMinReqTLSVersion.ps1",
            "LoadCommand": "Remediate-SetServiceBusMinReqTLSVersion.ps1",
            "InitCommand": "Set-SecureTLSVersionForServiceBusNamespaces",
            "RollbackMetadata": {
                "RollbackCommand": "Reset-SecureTLSVersionForServiceBusNamespaces",
                "Arguments": [
                    "SubscriptionId"
                ]
            }
        },
        {
            "ControlId": "Azure_Storage_AuthZ_Set_SAS_Expiry_Interval",
            "EnableRemediation": "true",
            "RemediationScriptUrl": "https://raw.githubusercontent.com/azsk/AzTS-docs/main/Scripts/RemediationScripts/Remediate-SASExpiryIntervalForStorageAccounts.ps1",
            "LoadCommand": "Remediate-SASExpiryIntervalForStorageAccounts.ps1",
            "InitCommand": "Set-SASExpiryInterval",
            "RollbackMetadata": {
                "RollbackCommand": "Reset-SASExpiryInterval",
                "Arguments": [
                    "SubscriptionId"
                ]
            }
        },
        {
            "ControlId": "Azure_SQLManagedInstance_DP_Use_Secure_TLS_Version",
            "EnableRemediation": "true",
            "RemediationScriptUrl": "https://raw.githubusercontent.com/azsk/AzTS-docs/main/Scripts/RemediationScripts/Remediate-SetSQLServerMinReqTLSVersion.ps1",
            "LoadCommand": "Remediate-SetSQLManagedInstanceMinReqTLSVersion.ps1",
            "InitCommand": "Set-SQLManagedInstanceRequiredTLSVersion",
            "RollbackMetadata": {
                "RollbackCommand": "Reset-SQLManagedInstanceRequiredTLSVersion",
                "Arguments": [
                    ""
                ]
            }
        },
        {
            "ControlId": "Azure_EventHub_DP_Use_Secure_TLS_Version",
            "EnableRemediation": "true",
            "RemediationScriptUrl": "https://raw.githubusercontent.com/azsk/AzTS-docs/main/Scripts/RemediationScripts/Remediate-SetEventHubNamespaceMinTLSVersion.ps1",
            "LoadCommand": "Remediate-SetEventHubNamespaceMinTLSVersion.ps1",
            "InitCommand": "Set-MinTLSVersionForEventHubNamespace",
            "RollbackMetadata": {
                "RollbackCommand": "Reset-TLSVersionForEventHubNamespace",
                "Arguments": [
                    "SubscriptionId"
                ]
            }
        },
        {
            "ControlId": "Azure_DBForMySQLFlexibleServer_DP_Use_Secure_TLS_Version",
            "EnableRemediation": "true",
            "RemediationScriptUrl": "https://raw.githubusercontent.com/azsk/AzTS-docs/main/Scripts/RemediationScripts/Remediate-SetDBForMySQLFlexibleServerMinReqTLSVersion.ps1",
            "LoadCommand": "Remediate-SetDBForMySQLFlexibleServerMinReqTLSVersion.ps1",
            "InitCommand": "Set-SecureTLSVersionForDBForMySQLFlexibleServer",
            "RollbackMetadata": {
                "RollbackCommand": "Reset-SecureTLSVersionForDBForMySQLFlexibleServer",
                "Arguments": [
                    "SubscriptionId"
                ]
            }
        },
        {
            "ControlId": "Azure_AutomationAccounts_DP_Encrypt_Variables",
            "EnableRemediation": "true",
            "RemediationScriptUrl": "https://raw.githubusercontent.com/azsk/AzTS-docs/main/Scripts/RemediationScripts/Remediate-EncryptAutomationAccountVariables.ps1",
            "LoadCommand": "Remediate-EncryptAutomationAccountVariables.ps1",
            "InitCommand": "Encrypt-AutomationAccountVariables",
            "RollbackMetadata": {
                "RollbackCommand": "",
                "Arguments": [
                    ""
                ]
            }
        },
        {
            "ControlId": "Azure_SQLServer_AuthN_Dont_Allow_Public_Network_Access",
            "EnableRemediation": "true",
            "RemediationScriptUrl": "https://raw.githubusercontent.com/azsk/AzTS-docs/main/Scripts/RemediationScripts/Remediate-DisablePublicNetworkAccessOnSqlServer.ps1",
            "LoadCommand": "Remediate-DisablePublicNetworkAccessOnSqlServer.ps1",
            "InitCommand": "Disable-SQLServerPublicNetworkAccess",
            "RollbackMetadata": {
                "RollbackCommand": "Enable-SQLServerPublicNetworkAccess",
                "Arguments": [
                    "SubscriptionId"
                ]
            }
        },
        {
            "ControlId": "Azure_KubernetesService_AuthN_Disable_Local_Accounts",
            "EnableRemediation": "true",
            "RemediationScriptUrl": "https://raw.githubusercontent.com/azsk/AzTS-docs/main/Scripts/RemediationScripts/Remediate-DisableLocalAccountsForKubernetesService.ps1",
            "LoadCommand": "Remediate-DisableLocalAccountsForKubernetesService.ps1",
            "InitCommand": "Disable-LocalAccountsForKubernetes",
            "RollbackMetadata": {
                "RollbackCommand": "",
                "Arguments": [
                    "SubscriptionId"
                ]
            }
        },
        {
            "ControlId": "Azure_RedisCache_DP_Use_Secure_TLS_Version",
            "EnableRemediation": "true",
            "RemediationScriptUrl": "https://raw.githubusercontent.com/azsk/AzTS-docs/main/Scripts/RemediationScripts/Remediate-SetRedisCacheMinReqTLSVersion.ps1",
            "LoadCommand": "Remediate-SetRedisCacheMinReqTLSVersion.ps1",
            "InitCommand": "Set-RedisCacheMinReqTLSVersion",
            "RollbackMetadata": {
                "RollbackCommand": "Reset-RedisCacheMinReqTLSVersion",
                "Arguments": [
                    "SubscriptionId"
                ]
            }
        },
        {
            "ControlId": "Azure_Bastion_AuthZ_Disable_Shareable_Link",
            "EnableRemediation": "true",
            "RemediationScriptUrl": "https://raw.githubusercontent.com/azsk/AzTS-docs/main/Scripts/RemediationScripts/Remediate-DisableBastionShareableLink.ps1",
            "LoadCommand": "Remediate-DisableBastionShareableLink.ps1",
            "InitCommand": "Disable-BastionShareableLink",
            "RollbackMetadata": {
                "RollbackCommand": "Enable-BastionShareableLink",
                "Arguments": [
                    "SubscriptionId"
                ]
            }
        },
        {
            "ControlId": "Azure_AVD_SI_Configure_HostPool_SecureBoot",
            "EnableRemediation": "true",
            "RemediationScriptUrl": "https://raw.githubusercontent.com/azsk/AzTS-docs/main/Scripts/RemediationScripts/Remediate-TrustedLaunchforAVDHostPool.ps1",
            "LoadCommand": "Remediate-TrustedLaunchforAVDHostPool.ps1",
            "InitCommand": "Enable-AVDHostPoolSecureBootAndvTPM",
            "RollbackMetadata": {
                "RollbackCommand": "Disable-AVDHostPoolSecureBootAndvTPM",
                "Arguments": [
                    "SubscriptionId"
                ]
            }
        },
        {
            "ControlId": "Azure_AVD_Audit_Enable_HostPool_BootDiagnostics",
            "EnableRemediation": "true",
            "RemediationScriptUrl": "https://raw.githubusercontent.com/azsk/AzTS-docs/main/Scripts/RemediationScripts/Remediate-BootDiagnosticsforAVDHostPool.ps1",
            "LoadCommand": "Remediate-BootDiagnosticsforAVDHostPool.ps1",
            "InitCommand": "Enable-AVDHostPoolBootDiagnosticWithManagedStorageAccount",
            "RollbackMetadata": {
                "RollbackCommand": "Disable-AVDHostPoolBootDiagnosticWithManagedStorageAccount",
                "Arguments": [
                    "SubscriptionId"
                ]
            }
        },
        {
            "ControlId": "Azure_VirtualMachineScaleSet_SI_Enforce_Automatic_Upgrade_Policy",
            "EnableRemediation": "true",
            "RemediationScriptUrl": "https://raw.githubusercontent.com/azsk/AzTS-docs/main/Scripts/RemediationScripts/Remediate-ConfigureUpgradePolicyModeForVMSS.ps1",
            "LoadCommand": "Remediate-ConfigureUpgradePolicyModeForVMSS.ps1",
            "InitCommand": "Configure-UpgradePolicyMode",
            "RollbackMetadata": {
                "RollbackCommand": "Reset-UpgradePolicyMode",
                "Arguments": [
                    "SubscriptionId"
                ]
            }
        },
        {
            "ControlId": "Azure_AISearch_AuthZ_Enable_Role_Based_API_Access_Only",
            "EnableRemediation": "true",
            "RemediationScriptUrl": "https://raw.githubusercontent.com/azsk/AzTS-docs/main/Scripts/RemediationScripts/Remediate-ConfigureRoleBasedAPIAcessOnlyForAISearch.ps1",
            "LoadCommand": "Remediate-ConfigureRoleBasedAPIAcessOnlyForAISearch.ps1",
            "InitCommand": "Configure-RBACAPIAccessOnly",
            "RollbackMetadata": {
                "RollbackCommand": "Reset-APIAccess",
                "Arguments": [
                    "SubscriptionId"
                ]
            }
        },
        {
            "ControlId": "Azure_AppService_AuthN_FTP_and_SCM_Access_Disable_Basic_Auth",
            "EnableRemediation": "true",
            "RemediationScriptUrl": "https://raw.githubusercontent.com/azsk/AzTS-docs/main/Scripts/RemediationScripts/Remediate-DisableBasicAuthForAppServices.ps1",
            "LoadCommand": "Remediate-DisableBasicAuthForAppServices.ps1",
            "InitCommand": "Disable-BasicAuthForAppServices",
            "RollbackMetadata": {
                "RollbackCommand": "Enable-BasicAuthForAppServices",
                "Arguments": [
                    "SubscriptionId"
                ]
            }
        },
        {
            "ControlId": "Azure_SynapseWorkspace_AuthN_SQL_Pools_Use_Microsoft_Entra_ID_Only",
            "EnableRemediation": "true",
            "RemediationScriptUrl": "https://raw.githubusercontent.com/azsk/AzTS-docs/main/Scripts/RemediationScripts/Remediate-EnableEntraIdAuthenticationOnlyForSynapseWorkspace.ps1",
            "LoadCommand": "Remediate-EnableEntraIdAuthenticationOnlyForSynapseWorkspace.ps1",
            "InitCommand": "Enable-MSEntraIDOnlyAuthenticationForSynapseWorkspace",
            "RollbackMetadata": {
                "RollbackCommand": "Disable-MSEntraIDOnlyAuthenticationForSynapseWorkspaces",
                "Arguments": [
                    "SubscriptionId"
                ]
            }
        },
        {
            "ControlId": "Azure_DBForPostgreSQLFlexibleServer_DP_Use_Secure_TLS_Version",
            "EnableRemediation": "true",
            "RemediationScriptUrl": "https://raw.githubusercontent.com/azsk/AzTS-docs/main/Scripts/RemediationScripts/Remediate-SetDBForPostgreSQLFlexibleServerMinReqTLSVersion.ps1",
            "LoadCommand": "Remediate-SetDBForPostgreSQLFlexibleServerMinReqTLSVersion.ps1",
            "InitCommand": "Set-SecureTLSVersionForDBForPostgreSQLFlexibleServer",
            "RollbackMetadata": {
                "RollbackCommand": "Reset-SecureTLSVersionForDBForPostgreSQLFlexibleServer",
                "Arguments": [
                    "SubscriptionId"
                ]
            }
        },
        {
            "ControlId": "Azure_RedisEnterprise_DP_Use_TLS_Encrypted_Connections",
            "EnableRemediation": "true",
            "RemediationScriptUrl": "https://raw.githubusercontent.com/azsk/AzTS-docs/main/Scripts/RemediationScripts/Remediate-SetRedisEnterpriseTLSEncryptedConnections.ps1",
            "LoadCommand": "Remediate-SetRedisEnterpriseTLSEncryptedConnections.ps1",
            "InitCommand": "Set-SecureTLSEncryptedConnectionsForRedisEnterprise",
            "RollbackMetadata": {
                "RollbackCommand": "Reset-SecureTLSEncryptedConnectionsForRedisEnterprise",
                "Arguments": [
                    "SubscriptionId"
                ]
            }
        },
        {
            "ControlId": "Azure_DBforPostgreSQL_DP_Use_Secure_TLS_Version",
            "EnableRemediation": "true",
            "RemediationScriptUrl": "https://raw.githubusercontent.com/azsk/AzTS-docs/main/Scripts/RemediationScripts/Remediate-SetDBForPostgreSQLSingleServerMinReqTLSVersion.ps1",
            "LoadCommand": "Remediate-SetDBForPostgreSQLSingleServerMinReqTLSVersion.ps1",     
            "InitCommand": "Set-SecureTLSVersionForDBForPostgreSQLSingleServer",
            "RollbackMetadata":
            {
                    "RollbackCommand": "Reset-SecureTLSVersionForDBForPostgreSQLSingleServer",
                    "Arguments": ["SubscriptionId"]
            }
        },
        {
            "ControlId": "Azure_RecoveryServicesVault_DP_Enable_Immutability",
            "EnableRemediation": "true",
            "RemediationScriptUrl": "https://raw.githubusercontent.com/azsk/AzTS-docs/main/Scripts/RemediationScripts/Remediate-EnableImmutabilitySettingForRecoveryServiceVault.ps1",
            "LoadCommand": "Remediate-EnableImmutabilitySettingForRecoveryServiceVault.ps1",
            "InitCommand": "Set-ImmutabilityForRecoveryServiceVault",
            "RollbackMetadata": {
                "RollbackCommand": "",
                "Arguments": [
                    ""
                ]
            }
        },
        {
            "ControlId": "Azure_RecoveryServicesVault_DP_Enable_Soft_Delete",
            "EnableRemediation": "true",
            "RemediationScriptUrl": "https://raw.githubusercontent.com/azsk/AzTS-docs/main/Scripts/RemediationScripts/Remediate-EnableSoftDeleteForRecoveryServicesVault.ps1",
            "LoadCommand": "Remediate-EnableSoftDeleteForRecoveryServicesVault.ps1",
            "InitCommand": "Set-SoftDeleteForRecoveryServicesVault",
            "RollbackMetadata": {
                "RollbackCommand": "",
                "Arguments": [
                    ""
                ]
            }
        },
        {
<<<<<<< HEAD
            "ControlId": "Azure_ServiceBus_AuthN_Disable_Local_Auth",
            "EnableRemediation": "true",
            "RemediationScriptUrl": "https://raw.githubusercontent.com/azsk/AzTS-docs/main/Scripts/RemediationScripts/Remediate-DisableBasicAuthForServiceBusNamespaces.ps1",
            "LoadCommand": "Remediate-DisableBasicAuthForServiceBusNamespaces.ps1",
            "InitCommand": "Disable-LocalAuthForServiceBusNamespaces",
            "RollbackMetadata": {
                "RollbackCommand": "Reset-LocalAuthForServiceBusNamespaces",
                "Arguments": [
                    "SubscriptionId"
                ]
=======
            "ControlId": "Azure_IoTHub_DP_Use_Secure_TLS_Version",
            "EnableRemediation": "true",
            "RemediationScriptUrl": "https://raw.githubusercontent.com/azsk/AzTS-docs/main/Scripts/RemediationScripts/Remediate-ConfigureIoTHubTLSVersion.ps1",
            "LoadCommand": "Remediate-ConfigureIoTHubTLSVersion.ps1",
            "InitCommand": "Set-MinTLSVersionForIoTHub ",
            "RollbackMetadata": {
                "RollbackCommand": "Reset-MinTLSVersionForIoTHub ",
                "Arguments": ["SubscriptionId"]
>>>>>>> 263aef61
            }
        }
    ]
}<|MERGE_RESOLUTION|>--- conflicted
+++ resolved
@@ -511,7 +511,17 @@
             }
         },
         {
-<<<<<<< HEAD
+            "ControlId": "Azure_IoTHub_DP_Use_Secure_TLS_Version",
+            "EnableRemediation": "true",
+            "RemediationScriptUrl": "https://raw.githubusercontent.com/azsk/AzTS-docs/main/Scripts/RemediationScripts/Remediate-ConfigureIoTHubTLSVersion.ps1",
+            "LoadCommand": "Remediate-ConfigureIoTHubTLSVersion.ps1",
+            "InitCommand": "Set-MinTLSVersionForIoTHub ",
+            "RollbackMetadata": {
+                "RollbackCommand": "Reset-MinTLSVersionForIoTHub ",
+                "Arguments": ["SubscriptionId"]
+            }
+        },
+        {
             "ControlId": "Azure_ServiceBus_AuthN_Disable_Local_Auth",
             "EnableRemediation": "true",
             "RemediationScriptUrl": "https://raw.githubusercontent.com/azsk/AzTS-docs/main/Scripts/RemediationScripts/Remediate-DisableBasicAuthForServiceBusNamespaces.ps1",
@@ -522,16 +532,6 @@
                 "Arguments": [
                     "SubscriptionId"
                 ]
-=======
-            "ControlId": "Azure_IoTHub_DP_Use_Secure_TLS_Version",
-            "EnableRemediation": "true",
-            "RemediationScriptUrl": "https://raw.githubusercontent.com/azsk/AzTS-docs/main/Scripts/RemediationScripts/Remediate-ConfigureIoTHubTLSVersion.ps1",
-            "LoadCommand": "Remediate-ConfigureIoTHubTLSVersion.ps1",
-            "InitCommand": "Set-MinTLSVersionForIoTHub ",
-            "RollbackMetadata": {
-                "RollbackCommand": "Reset-MinTLSVersionForIoTHub ",
-                "Arguments": ["SubscriptionId"]
->>>>>>> 263aef61
             }
         }
     ]
