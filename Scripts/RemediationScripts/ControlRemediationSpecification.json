--- conflicted
+++ resolved
@@ -570,7 +570,6 @@
             }
         },
         {
-<<<<<<< HEAD
             "ControlId": "Azure_VirtualMachine_DP_Enable_Encryption_At_Host",
             "EnableRemediation": "true",
             "RemediationScriptUrl": "https://raw.githubusercontent.com/azsk/AzTS-docs/main/Scripts/RemediationScripts/Remediate-EnableEncryptionAtHostForVM.ps1",
@@ -579,7 +578,9 @@
             "RollbackMetadata": {
                 "RollbackCommand": "Disable-EncryptionAtHost",
                 "Arguments": ["SubscriptionId", "Path"]
-=======
+            }
+        },
+        {
             "ControlId": "Azure_MachineLearningWorkspace_AuthN_Restrict_Key_Based_AuthType_OnlineEndPoints",
             "EnableRemediation": "true",
             "RemediationScriptUrl": "https://raw.githubusercontent.com/azsk/AzTS-docs/main/Scripts/RemediationScripts/Remediate-AML-Endpoint-KeyAuth.ps1",
@@ -590,7 +591,6 @@
                 "Arguments": [
                     "SubscriptionId"
                 ]
->>>>>>> b053f58a
             }
         }
     ]
