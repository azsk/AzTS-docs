--- conflicted
+++ resolved
@@ -159,7 +159,6 @@
              }
         },
         {
-<<<<<<< HEAD
             "ControlId": "Azure_Storage_DP_Use_Secure_TLS_Version_Trial",
             "EnableRemediation": "true",
             "RemediationScriptUrl": "https://raw.githubusercontent.com/azsk/AzTS-docs/main/Scripts/RemediationScripts/Remediate-SetStorageAccountMinReqTLSVersion.ps1",
@@ -169,7 +168,9 @@
              {
                   "RollbackCommand": "Reset-StorageAccountRequiredTLSVersion",
                   "Arguments":["SubscriptionId"]
-=======
+             }
+         },    
+         {    
             "ControlId": "Azure_SQLDatabase_DP_Use_Secure_TLS_Version_Trial",
             "EnableRemediation": "true",
             "RemediationScriptUrl": "https://raw.githubusercontent.com/azsk/AzTS-docs/main/Scripts/RemediationScripts/Remediate-SetSQLServerMinReqTLSVersion.ps1",
@@ -179,7 +180,6 @@
              {
                   "RollbackCommand": "Reset-SQLServerRequiredTLSVersion",
                    "Arguments":["SubscriptionId"]
->>>>>>> ee10d1c0
              }
         },
         {
