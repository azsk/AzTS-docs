--- conflicted
+++ resolved
@@ -111,16 +111,6 @@
                 }
         },
         {
-<<<<<<< HEAD
-            "ControlId": "Azure_AppService_DP_Use_Secure_FTP_Deployment",
-            "EnableRemediation": "true",
-            "RemediationScriptUrl": "https://raw.githubusercontent.com/azsk/AzTS-docs/main/Scripts/RemediationScripts/Remediate-SecureFTPDeploymentForAppServices.ps1",
-            "LoadCommand": "Remediate-SecureFTPDeploymentForAppServices.ps1",     
-            "InitCommand": "Enable-SecureFTPDeploymentForAppServices",
-            "RollbackMetadata":
-                {
-                    "RollbackCommand": "Disable-SecureFTPDeploymentForAppServices",
-=======
             "ControlId": "Azure_SQLDatabase_DP_Enable_TDE",
             "EnableRemediation": "true",
             "RemediationScriptUrl": "https://raw.githubusercontent.com/azsk/AzTS-docs/main/Scripts/RemediationScripts/Remediate-TransparentDataEncryptionForSQLServers.ps1",
@@ -141,7 +131,18 @@
             "RollbackMetadata":
                 {
                     "RollbackCommand": "",
->>>>>>> d0aceba2
+                    "Arguments":["SubscriptionId"]
+                }
+        },
+        {
+            "ControlId": "Azure_AppService_DP_Use_Secure_FTP_Deployment",
+            "EnableRemediation": "true",
+            "RemediationScriptUrl": "https://raw.githubusercontent.com/azsk/AzTS-docs/main/Scripts/RemediationScripts/Remediate-SecureFTPDeploymentForAppServices.ps1",
+            "LoadCommand": "Remediate-SecureFTPDeploymentForAppServices.ps1",     
+            "InitCommand": "Enable-SecureFTPDeploymentForAppServices",
+            "RollbackMetadata":
+                {
+                    "RollbackCommand": "Disable-SecureFTPDeploymentForAppServices",
                     "Arguments":["SubscriptionId"]
                 }
         }
