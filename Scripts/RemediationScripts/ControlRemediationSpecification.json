{
    "Description": "Specifies metadata about Remediation scripts",
    "RemediationScriptsBaseUrl": "https://aka.ms/azts/remediation/",
    "RemediationSpecification": [
        {
            "ControlId": "Azure_BackupVault_DP_Enable_Soft_Delete",
            "EnableRemediation": "true",
            "RemediationScriptUrl": "https://raw.githubusercontent.com/azsk/AzTS-docs/main/Scripts/RemediationScripts/Remediate-EnableSoftDeleteForBackupVault.ps1",
            "LoadCommand": "Remediate-EnableSoftDeleteForBackupVault.ps1",
            "InitCommand": "Set-SoftDeleteForBackupVault",
            "RollbackMetadata": {
                "RollbackCommand": "",
                "Arguments": [
                    ""
                ]
            }
        },
        {
            "ControlId": "Azure_BackupVault_DP_Enable_Immutability",
            "EnableRemediation": "true",
            "RemediationScriptUrl": "https://raw.githubusercontent.com/azsk/AzTS-docs/main/Scripts/RemediationScripts/Remediate-EnableImmutabilitySettingForBackupVault.ps1",
            "LoadCommand": "Remediate-EnableImmutabilitySettingForBackupVault.ps1",
            "InitCommand": "Set-ImmutabilityForBackupVault",
            "RollbackMetadata": {
                "RollbackCommand": "",
                "Arguments": [
                    ""
                ]
            }
        },
        {
            "ControlId": "Azure_Storage_AuthN_Dont_Allow_Anonymous",
            "EnableRemediation": "true",
            "RemediationScriptUrl": "https://raw.githubusercontent.com/azsk/AzTS-docs/main/Scripts/RemediationScripts/Remediate-AnonymousAccessOnContainers.ps1",
            "LoadCommand": "Remediate-AnonymousAccessOnContainers.ps1",
            "InitCommand": "Remove-AnonymousAccessOnContainers",
            "RollbackMetadata": {
                "RollbackCommand": "Set-AnonymousAccessOnContainers",
                "Arguments": [
                    "SubscriptionId",
                    "RollBackType"
                ]
            }
        },
        {
            "ControlId": "Azure_Storage_DP_Encrypt_In_Transit",
            "EnableRemediation": "true",
            "RemediationScriptUrl": "https://raw.githubusercontent.com/azsk/AzTS-docs/main/Scripts/RemediationScripts/Remediate-EnableEncryptionInTransitForStorageAccounts.ps1",
            "LoadCommand": "Remediate-EnableEncryptionInTransitForStorageAccounts.ps1",
            "InitCommand": "Enable-StorageEncryptionInTransit",
            "RollbackMetadata": {
                "RollbackCommand": "Disable-StorageEncryptionInTransit",
                "Arguments": [
                    "SubscriptionId"
                ]
            }
        },
        {
            "ControlId": "Azure_AppService_Config_Disable_Remote_Debugging",
            "EnableRemediation": "true",
            "RemediationScriptUrl": "https://raw.githubusercontent.com/azsk/AzTS-docs/main/Scripts/RemediationScripts/Remediate-DisableRemoteDebuggingForAppServices.ps1",
            "LoadCommand": "Remediate-DisableRemoteDebuggingForAppServices.ps1",
            "InitCommand": "Disable-RemoteDebuggingForAppServices",
            "RollbackMetadata": {
                "RollbackCommand": "Enable-RemoteDebuggingForAppServices",
                "Arguments": [
                    "SubscriptionId"
                ]
            }
        },
        {
            "ControlId": "Azure_AppService_DP_Dont_Allow_HTTP_Access",
            "EnableRemediation": "true",
            "RemediationScriptUrl": "https://raw.githubusercontent.com/azsk/AzTS-docs/main/Scripts/RemediationScripts/Remediate-EnableHTTPSForAppServices.ps1",
            "LoadCommand": "Remediate-EnableHTTPSForAppServices.ps1",
            "InitCommand": "Enable-HttpsForAppServices",
            "RollbackMetadata": {
                "RollbackCommand": "Disable-HttpsForAppServices",
                "Arguments": [
                    "SubscriptionId"
                ]
            }
        },
        {
            "ControlId": "Azure_AppService_DP_Use_Secure_TLS_Version",
            "EnableRemediation": "true",
            "RemediationScriptUrl": "https://raw.githubusercontent.com/azsk/AzTS-docs/main/Scripts/RemediationScripts/Remediate-SetAppServiceMinReqTLSVersion.ps1",
            "LoadCommand": "Remediate-SetAppServiceMinReqTLSVersion.ps1",
            "InitCommand": "Set-AppServiceRequiredTLSVersion",
            "RollbackMetadata": {
                "RollbackCommand": "Reset-AppServiceRequiredTLSVersion",
                "Arguments": [
                    "SubscriptionId"
                ]
            }
        },
        {
            "ControlId": "Azure_ContainerRegistry_Config_Enable_Security_Scanning",
            "EnableRemediation": "true",
            "RemediationScriptUrl": "https://raw.githubusercontent.com/azsk/AzTS-docs/main/Scripts/RemediationScripts/Remediate-EnableSecurityScanningForContainerRegistry.ps1",
            "LoadCommand": "Remediate-EnableSecurityScanningForContainerRegistry.ps1",
            "InitCommand": "Enable-SecurityScanningIdentityForContainerRegistry",
            "RollbackMetadata": {
                "RollbackCommand": "Disable-SecurityScanningIdentityForContainerRegistry",
                "Arguments": [
                    "SubscriptionId"
                ]
            }
        },
        {
            "ControlId": "Azure_KubernetesService_AuthN_Enabled_Microsoft_Entra_ID",
            "EnableRemediation": "true",
            "RemediationScriptUrl": "https://raw.githubusercontent.com/azsk/AzTS-docs/main/Scripts/RemediationScripts/Remediate-EnableAADForKubernetesService.ps1",
            "LoadCommand": "Remediate-EnableAADForKubernetesService.ps1",
            "InitCommand": "Enable-AADForKubernetes",
            "RollbackMetadata": {
                "RollbackCommand": "",
                "Arguments": [
                    "SubscriptionId"
                ]
            }
        },
        {
            "ControlId": "Azure_APIManagement_AuthN_Use_Microsoft_Entra_ID_for_Client_AuthN",
            "EnableRemediation": "true",
            "RemediationScriptUrl": "https://raw.githubusercontent.com/azsk/AzTS-docs/main/Scripts/RemediationScripts/Remediate-DeleteNonAADIdentityProvidersInAPIManagementServices.ps1",
            "LoadCommand": "Remediate-DeleteNonAADIdentityProvidersInAPIManagementServices.ps1",
            "InitCommand": "Delete-NonAadIdentityProvidersInApiManagementServices",
            "RollbackMetadata": {
                "RollbackCommand": "",
                "Arguments": [
                    "SubscriptionId"
                ]
            }
        },
        {
            "ControlId": "Azure_APIManagement_DP_Use_HTTPS_URL_Scheme",
            "EnableRemediation": "true",
            "RemediationScriptUrl": "https://raw.githubusercontent.com/azsk/AzTS-docs/main/Scripts/RemediationScripts/Remediate-EnableHTTPSForAPIsInAPIManagementServices.ps1",
            "LoadCommand": "Remediate-EnableHTTPSForAPIsInAPIManagementServices.ps1",
            "InitCommand": "Enable-HttpsForApisInApiManagementServices",
            "RollbackMetadata": {
                "RollbackCommand": "Disable-HttpsForApisInApiManagementServices",
                "Arguments": [
                    "SubscriptionId"
                ]
            }
        },
        {
            "ControlId": "Azure_SQLDatabase_DP_Enable_TDE",
            "EnableRemediation": "true",
            "RemediationScriptUrl": "https://raw.githubusercontent.com/azsk/AzTS-docs/main/Scripts/RemediationScripts/Remediate-TransparentDataEncryptionForSQLServers.ps1",
            "LoadCommand": "Remediate-TransparentDataEncryptionForSQLServers.ps1",
            "InitCommand": "Enable-TransparentDataEncryptionForSqlServers",
            "RollbackMetadata": {
                "RollbackCommand": "Disable-TransparentDataEncryptionForSqlServers",
                "Arguments": [
                    "SubscriptionId"
                ]
            }
        },
        {
            "ControlId": "Azure_CloudService_SI_Disable_RemoteDesktop_Access",
            "EnableRemediation": "true",
            "RemediationScriptUrl": "https://raw.githubusercontent.com/azsk/AzTS-docs/main/Scripts/RemediationScripts/Remediate-RemoteDesktopAccess.ps1",
            "LoadCommand": "Remediate-RemoteDesktopAccess.ps1",
            "InitCommand": "Disable-RemoteDesktopAccess",
            "RollbackMetadata": {
                "RollbackCommand": "",
                "Arguments": [
                    "SubscriptionId"
                ]
            }
        },
        {
            "ControlId": "Azure_ServiceFabric_DP_Set_Property_ClusterProtectionLevel",
            "EnableRemediation": "true",
            "RemediationScriptUrl": "https://raw.githubusercontent.com/azsk/AzTS-docs/main/Scripts/RemediationScripts/Remediate-SetClusterProtectionLevelForServiceFabric.ps1",
            "LoadCommand": "Remediate-SetClusterProtectionLevelForServiceFabric.ps1",
            "InitCommand": "Set-ClusterProtectionLeveltoEncryptandSignforServiceFabric",
            "RollbackMetadata": {
                "RollbackCommand": "Set-ClusterProtectionLeveltoPreviousValueforServiceFabric",
                "Arguments": [
                    "SubscriptionId",
                    "RollBackType"
                ]
            }
        },
        {
            "ControlId": "Azure_AppService_DP_Use_Secure_FTP_Deployment",
            "EnableRemediation": "true",
            "RemediationScriptUrl": "https://raw.githubusercontent.com/azsk/AzTS-docs/main/Scripts/RemediationScripts/Remediate-SecureFTPDeploymentForAppServices.ps1",
            "LoadCommand": "Remediate-SecureFTPDeploymentForAppServices.ps1",
            "InitCommand": "Enable-SecureFTPDeploymentForAppServices",
            "RollbackMetadata": {
                "RollbackCommand": "Disable-SecureFTPDeploymentForAppServices",
                "Arguments": [
                    "SubscriptionId"
                ]
            }
        },
        {
            "ControlId": "Azure_DBForMySQLFlexibleServer_DP_Enable_SSL",
            "EnableRemediation": "true",
            "RemediationScriptUrl": "https://raw.githubusercontent.com/azsk/AzTS-docs/main/Scripts/RemediationScripts/Remediate-EnableSSLDBForMySQLFlexibleServer.ps1",
            "LoadCommand": "Remediate-EnableSSLDBForMySQLFlexibleServer.ps1",
            "InitCommand": "Enable-SSLForDBForMySQLFlexibleServer",
            "RollbackMetadata": {
                "RollbackCommand": "Disable-SSLForDBForMySQLFlexibleServer",
                "Arguments": [
                    "SubscriptionId"
                ]
            }
        },
        {
            "ControlId": "Azure_Storage_DP_Use_Secure_TLS_Version",
            "EnableRemediation": "true",
            "RemediationScriptUrl": "https://raw.githubusercontent.com/azsk/AzTS-docs/main/Scripts/RemediationScripts/Remediate-SetStorageAccountMinReqTLSVersion.ps1",
            "LoadCommand": "Remediate-SetStorageAccountMinReqTLSVersion.ps1",
            "InitCommand": "Set-StorageAccountRequiredTLSVersion",
            "RollbackMetadata": {
                "RollbackCommand": "Reset-StorageAccountRequiredTLSVersion",
                "Arguments": [
                    "SubscriptionId"
                ]
            }
        },
        {
            "ControlId": "Azure_SQLDatabase_DP_Use_Secure_TLS_Version",
            "EnableRemediation": "true",
            "RemediationScriptUrl": "https://raw.githubusercontent.com/azsk/AzTS-docs/main/Scripts/RemediationScripts/Remediate-SetSQLServerMinReqTLSVersion.ps1",
            "LoadCommand": "Remediate-SetSQLServerMinReqTLSVersion.ps1",
            "InitCommand": "Set-SQLServerRequiredTLSVersion",
            "RollbackMetadata": {
                "RollbackCommand": "Reset-SQLServerRequiredTLSVersion",
                "Arguments": [
                    "SubscriptionId"
                ]
            }
        },
        {
            "ControlId": "Azure_ServiceBus_DP_Use_Secure_TLS_Version",
            "EnableRemediation": "true",
            "RemediationScriptUrl": "https://raw.githubusercontent.com/azsk/AzTS-docs/main/Scripts/RemediationScripts/Remediate-SetServiceBusMinReqTLSVersion.ps1",
            "LoadCommand": "Remediate-SetServiceBusMinReqTLSVersion.ps1",
            "InitCommand": "Set-SecureTLSVersionForServiceBusNamespaces",
            "RollbackMetadata": {
                "RollbackCommand": "Reset-SecureTLSVersionForServiceBusNamespaces",
                "Arguments": [
                    "SubscriptionId"
                ]
            }
        },
        {
            "ControlId": "Azure_Storage_AuthZ_Set_SAS_Expiry_Interval",
            "EnableRemediation": "true",
            "RemediationScriptUrl": "https://raw.githubusercontent.com/azsk/AzTS-docs/main/Scripts/RemediationScripts/Remediate-SASExpiryIntervalForStorageAccounts.ps1",
            "LoadCommand": "Remediate-SASExpiryIntervalForStorageAccounts.ps1",
            "InitCommand": "Set-SASExpiryInterval",
            "RollbackMetadata": {
                "RollbackCommand": "Reset-SASExpiryInterval",
                "Arguments": [
                    "SubscriptionId"
                ]
            }
        },
        {
            "ControlId": "Azure_SQLManagedInstance_DP_Use_Secure_TLS_Version",
            "EnableRemediation": "true",
            "RemediationScriptUrl": "https://raw.githubusercontent.com/azsk/AzTS-docs/main/Scripts/RemediationScripts/Remediate-SetSQLServerMinReqTLSVersion.ps1",
            "LoadCommand": "Remediate-SetSQLManagedInstanceMinReqTLSVersion.ps1",
            "InitCommand": "Set-SQLManagedInstanceRequiredTLSVersion",
            "RollbackMetadata": {
                "RollbackCommand": "Reset-SQLManagedInstanceRequiredTLSVersion",
                "Arguments": [
                    ""
                ]
            }
        },
        {
            "ControlId": "Azure_EventHub_DP_Use_Secure_TLS_Version",
            "EnableRemediation": "true",
            "RemediationScriptUrl": "https://raw.githubusercontent.com/azsk/AzTS-docs/main/Scripts/RemediationScripts/Remediate-SetEventHubNamespaceMinTLSVersion.ps1",
            "LoadCommand": "Remediate-SetEventHubNamespaceMinTLSVersion.ps1",
            "InitCommand": "Set-MinTLSVersionForEventHubNamespace",
            "RollbackMetadata": {
                "RollbackCommand": "Reset-TLSVersionForEventHubNamespace",
                "Arguments": [
                    "SubscriptionId"
                ]
            }
        },
        {
            "ControlId": "Azure_DBForMySQLFlexibleServer_DP_Use_Secure_TLS_Version",
            "EnableRemediation": "true",
            "RemediationScriptUrl": "https://raw.githubusercontent.com/azsk/AzTS-docs/main/Scripts/RemediationScripts/Remediate-SetDBForMySQLFlexibleServerMinReqTLSVersion.ps1",
            "LoadCommand": "Remediate-SetDBForMySQLFlexibleServerMinReqTLSVersion.ps1",
            "InitCommand": "Set-SecureTLSVersionForDBForMySQLFlexibleServer",
            "RollbackMetadata": {
                "RollbackCommand": "Reset-SecureTLSVersionForDBForMySQLFlexibleServer",
                "Arguments": [
                    "SubscriptionId"
                ]
            }
        },
        {
            "ControlId": "Azure_AutomationAccounts_DP_Encrypt_Variables",
            "EnableRemediation": "true",
            "RemediationScriptUrl": "https://raw.githubusercontent.com/azsk/AzTS-docs/main/Scripts/RemediationScripts/Remediate-EncryptAutomationAccountVariables.ps1",
            "LoadCommand": "Remediate-EncryptAutomationAccountVariables.ps1",
            "InitCommand": "Encrypt-AutomationAccountVariables",
            "RollbackMetadata": {
                "RollbackCommand": "",
                "Arguments": [
                    ""
                ]
            }
        },
        {
            "ControlId": "Azure_SQLServer_AuthN_Dont_Allow_Public_Network_Access",
            "EnableRemediation": "true",
            "RemediationScriptUrl": "https://raw.githubusercontent.com/azsk/AzTS-docs/main/Scripts/RemediationScripts/Remediate-DisablePublicNetworkAccessOnSqlServer.ps1",
            "LoadCommand": "Remediate-DisablePublicNetworkAccessOnSqlServer.ps1",
            "InitCommand": "Disable-SQLServerPublicNetworkAccess",
            "RollbackMetadata": {
                "RollbackCommand": "Enable-SQLServerPublicNetworkAccess",
                "Arguments": [
                    "SubscriptionId"
                ]
            }
        },
        {
            "ControlId": "Azure_KubernetesService_AuthN_Disable_Local_Accounts",
            "EnableRemediation": "true",
            "RemediationScriptUrl": "https://raw.githubusercontent.com/azsk/AzTS-docs/main/Scripts/RemediationScripts/Remediate-DisableLocalAccountsForKubernetesService.ps1",
            "LoadCommand": "Remediate-DisableLocalAccountsForKubernetesService.ps1",
            "InitCommand": "Disable-LocalAccountsForKubernetes",
            "RollbackMetadata": {
                "RollbackCommand": "",
                "Arguments": [
                    "SubscriptionId"
                ]
            }
        },
        {
            "ControlId": "Azure_RedisCache_DP_Use_Secure_TLS_Version",
            "EnableRemediation": "true",
            "RemediationScriptUrl": "https://raw.githubusercontent.com/azsk/AzTS-docs/main/Scripts/RemediationScripts/Remediate-SetRedisCacheMinReqTLSVersion.ps1",
            "LoadCommand": "Remediate-SetRedisCacheMinReqTLSVersion.ps1",
            "InitCommand": "Set-RedisCacheMinReqTLSVersion",
            "RollbackMetadata": {
                "RollbackCommand": "Reset-RedisCacheMinReqTLSVersion",
                "Arguments": [
                    "SubscriptionId"
                ]
            }
        },
        {
            "ControlId": "Azure_Bastion_AuthZ_Disable_Shareable_Link",
            "EnableRemediation": "true",
            "RemediationScriptUrl": "https://raw.githubusercontent.com/azsk/AzTS-docs/main/Scripts/RemediationScripts/Remediate-DisableBastionShareableLink.ps1",
            "LoadCommand": "Remediate-DisableBastionShareableLink.ps1",
            "InitCommand": "Disable-BastionShareableLink",
            "RollbackMetadata": {
                "RollbackCommand": "Enable-BastionShareableLink",
                "Arguments": [
                    "SubscriptionId"
                ]
            }
        },
        {
            "ControlId": "Azure_AVD_SI_Configure_HostPool_SecureBoot",
            "EnableRemediation": "true",
            "RemediationScriptUrl": "https://raw.githubusercontent.com/azsk/AzTS-docs/main/Scripts/RemediationScripts/Remediate-TrustedLaunchforAVDHostPool.ps1",
            "LoadCommand": "Remediate-TrustedLaunchforAVDHostPool.ps1",
            "InitCommand": "Enable-AVDHostPoolSecureBootAndvTPM",
            "RollbackMetadata": {
                "RollbackCommand": "Disable-AVDHostPoolSecureBootAndvTPM",
                "Arguments": [
                    "SubscriptionId"
                ]
            }
        },
        {
            "ControlId": "Azure_AVD_Audit_Enable_HostPool_BootDiagnostics",
            "EnableRemediation": "true",
            "RemediationScriptUrl": "https://raw.githubusercontent.com/azsk/AzTS-docs/main/Scripts/RemediationScripts/Remediate-BootDiagnosticsforAVDHostPool.ps1",
            "LoadCommand": "Remediate-BootDiagnosticsforAVDHostPool.ps1",
            "InitCommand": "Enable-AVDHostPoolBootDiagnosticWithManagedStorageAccount",
            "RollbackMetadata": {
                "RollbackCommand": "Disable-AVDHostPoolBootDiagnosticWithManagedStorageAccount",
                "Arguments": [
                    "SubscriptionId"
                ]
            }
        },
        {
            "ControlId": "Azure_VirtualMachineScaleSet_SI_Enforce_Automatic_Upgrade_Policy",
            "EnableRemediation": "true",
            "RemediationScriptUrl": "https://raw.githubusercontent.com/azsk/AzTS-docs/main/Scripts/RemediationScripts/Remediate-ConfigureUpgradePolicyModeForVMSS.ps1",
            "LoadCommand": "Remediate-ConfigureUpgradePolicyModeForVMSS.ps1",
            "InitCommand": "Configure-UpgradePolicyMode",
            "RollbackMetadata": {
                "RollbackCommand": "Reset-UpgradePolicyMode",
                "Arguments": [
                    "SubscriptionId"
                ]
            }
        },
        {
            "ControlId": "Azure_AISearch_AuthZ_Enable_Role_Based_API_Access_Only",
            "EnableRemediation": "true",
            "RemediationScriptUrl": "https://raw.githubusercontent.com/azsk/AzTS-docs/main/Scripts/RemediationScripts/Remediate-ConfigureRoleBasedAPIAcessOnlyForAISearch.ps1",
            "LoadCommand": "Remediate-ConfigureRoleBasedAPIAcessOnlyForAISearch.ps1",
            "InitCommand": "Configure-RBACAPIAccessOnly",
            "RollbackMetadata": {
                "RollbackCommand": "Reset-APIAccess",
                "Arguments": [
                    "SubscriptionId"
                ]
            }
        },
        {
            "ControlId": "Azure_AppService_AuthN_FTP_and_SCM_Access_Disable_Basic_Auth",
            "EnableRemediation": "true",
            "RemediationScriptUrl": "https://raw.githubusercontent.com/azsk/AzTS-docs/main/Scripts/RemediationScripts/Remediate-DisableBasicAuthForAppServices.ps1",
            "LoadCommand": "Remediate-DisableBasicAuthForAppServices.ps1",
            "InitCommand": "Disable-BasicAuthForAppServices",
            "RollbackMetadata": {
                "RollbackCommand": "Enable-BasicAuthForAppServices",
                "Arguments": [
                    "SubscriptionId"
                ]
            }
        },
        {
            "ControlId": "Azure_SynapseWorkspace_AuthN_SQL_Pools_Use_Microsoft_Entra_ID_Only",
            "EnableRemediation": "true",
            "RemediationScriptUrl": "https://raw.githubusercontent.com/azsk/AzTS-docs/main/Scripts/RemediationScripts/Remediate-EnableEntraIdAuthenticationOnlyForSynapseWorkspace.ps1",
            "LoadCommand": "Remediate-EnableEntraIdAuthenticationOnlyForSynapseWorkspace.ps1",
            "InitCommand": "Enable-MSEntraIDOnlyAuthenticationForSynapseWorkspace",
            "RollbackMetadata": {
                "RollbackCommand": "Disable-MSEntraIDOnlyAuthenticationForSynapseWorkspaces",
                "Arguments": [
                    "SubscriptionId"
                ]
            }
        },
        {
            "ControlId": "Azure_DBForPostgreSQLFlexibleServer_DP_Use_Secure_TLS_Version",
            "EnableRemediation": "true",
            "RemediationScriptUrl": "https://raw.githubusercontent.com/azsk/AzTS-docs/main/Scripts/RemediationScripts/Remediate-SetDBForPostgreSQLFlexibleServerMinReqTLSVersion.ps1",
            "LoadCommand": "Remediate-SetDBForPostgreSQLFlexibleServerMinReqTLSVersion.ps1",
            "InitCommand": "Set-SecureTLSVersionForDBForPostgreSQLFlexibleServer",
            "RollbackMetadata": {
                "RollbackCommand": "Reset-SecureTLSVersionForDBForPostgreSQLFlexibleServer",
                "Arguments": [
                    "SubscriptionId"
                ]
            }
        },
        {
            "ControlId": "Azure_RedisEnterprise_DP_Use_TLS_Encrypted_Connections",
            "EnableRemediation": "true",
            "RemediationScriptUrl": "https://raw.githubusercontent.com/azsk/AzTS-docs/main/Scripts/RemediationScripts/Remediate-SetRedisEnterpriseTLSEncryptedConnections.ps1",
            "LoadCommand": "Remediate-SetRedisEnterpriseTLSEncryptedConnections.ps1",
            "InitCommand": "Set-SecureTLSEncryptedConnectionsForRedisEnterprise",
            "RollbackMetadata": {
                "RollbackCommand": "Reset-SecureTLSEncryptedConnectionsForRedisEnterprise",
                "Arguments": [
                    "SubscriptionId"
                ]
            }
        },
        {
            "ControlId": "Azure_DBforPostgreSQL_DP_Use_Secure_TLS_Version",
            "EnableRemediation": "true",
            "RemediationScriptUrl": "https://raw.githubusercontent.com/azsk/AzTS-docs/main/Scripts/RemediationScripts/Remediate-SetDBForPostgreSQLSingleServerMinReqTLSVersion.ps1",
            "LoadCommand": "Remediate-SetDBForPostgreSQLSingleServerMinReqTLSVersion.ps1",     
            "InitCommand": "Set-SecureTLSVersionForDBForPostgreSQLSingleServer",
            "RollbackMetadata":
            {
                    "RollbackCommand": "Reset-SecureTLSVersionForDBForPostgreSQLSingleServer",
                    "Arguments": ["SubscriptionId"]
            }
        },
        {
            "ControlId": "Azure_RecoveryServicesVault_DP_Enable_Immutability",
            "EnableRemediation": "true",
            "RemediationScriptUrl": "https://raw.githubusercontent.com/azsk/AzTS-docs/main/Scripts/RemediationScripts/Remediate-EnableImmutabilitySettingForRecoveryServiceVault.ps1",
            "LoadCommand": "Remediate-EnableImmutabilitySettingForRecoveryServiceVault.ps1",
            "InitCommand": "Set-ImmutabilityForRecoveryServiceVault",
            "RollbackMetadata": {
                "RollbackCommand": "",
                "Arguments": [
                    ""
                ]
            }
        },
        {
            "ControlId": "Azure_RecoveryServicesVault_DP_Enable_Soft_Delete",
            "EnableRemediation": "true",
            "RemediationScriptUrl": "https://raw.githubusercontent.com/azsk/AzTS-docs/main/Scripts/RemediationScripts/Remediate-EnableSoftDeleteForRecoveryServicesVault.ps1",
            "LoadCommand": "Remediate-EnableSoftDeleteForRecoveryServicesVault.ps1",
            "InitCommand": "Set-SoftDeleteForRecoveryServicesVault",
            "RollbackMetadata": {
                "RollbackCommand": "",
                "Arguments": [
                    ""
                ]
            }
        },
        {
            "ControlId": "Azure_IoTHub_DP_Use_Secure_TLS_Version",
            "EnableRemediation": "true",
            "RemediationScriptUrl": "https://raw.githubusercontent.com/azsk/AzTS-docs/main/Scripts/RemediationScripts/Remediate-ConfigureIoTHubTLSVersion.ps1",
            "LoadCommand": "Remediate-ConfigureIoTHubTLSVersion.ps1",
            "InitCommand": "Set-MinTLSVersionForIoTHub ",
            "RollbackMetadata": {
                "RollbackCommand": "Reset-MinTLSVersionForIoTHub ",
                "Arguments": ["SubscriptionId"]
            }
        },
        {
            "ControlId": "Azure_ServiceBus_AuthN_Disable_Local_Auth",
            "EnableRemediation": "true",
            "RemediationScriptUrl": "https://raw.githubusercontent.com/azsk/AzTS-docs/main/Scripts/RemediationScripts/Remediate-DisableBasicAuthForServiceBusNamespaces.ps1",
            "LoadCommand": "Remediate-DisableBasicAuthForServiceBusNamespaces.ps1",
            "InitCommand": "Disable-LocalAuthForServiceBusNamespaces",
            "RollbackMetadata": {
                "RollbackCommand": "Reset-LocalAuthForServiceBusNamespaces",
                "Arguments": [
                    "SubscriptionId"
                ]
            }
        },
        {
            "ControlId": "Azure_AppService_DP_Configure_EndToEnd_TLS",
            "EnableRemediation": "true",
            "RemediationScriptUrl": "https://raw.githubusercontent.com/azsk/AzTS-docs/main/Scripts/RemediationScripts/Remediate-EnableAppServicEendToEndEncryption.ps1",
            "LoadCommand": "Remediate-EnableAppServicEendToEndEncryption.ps1",
            "InitCommand": "Enable-EndToEndTLSForAppServices",
            "RollbackMetadata": {
                "RollbackCommand": "Reset-EndToEndTLSForAppServices",
                "Arguments": ["SubscriptionId"]
            }
        },
        {
            "ControlId": "Azure_BackupVault_AuthZ_Enable_MultiUserAuthorization",
            "EnableRemediation": "true",
            "RemediationScriptUrl": "https://raw.githubusercontent.com/azsk/AzTS-docs/main/Scripts/RemediationScripts/Remediate-BackupVault-MUA.ps1",
            "LoadCommand": "Remediate-BackupVault-MUA.ps1",
            "InitCommand": "Enable-MultiUserAuthorizationOnBackupVaults",
            "RollbackMetadata": {
                "RollbackCommand": "Disable-MultiUserAuthorizationOnBackupVaults",
                "Arguments": ["SubscriptionId"]
            }
        },
        {
<<<<<<< HEAD
            "ControlId": "Azure_VirtualMachineScaleSet_DP_Enable_Encryption_At_Host",
            "EnableRemediation": "true",
            "RemediationScriptUrl": "https://raw.githubusercontent.com/azsk/AzTS-docs/main/Scripts/RemediationScripts/Remediate-EnableEncrytionAtHostForVMSS.ps1",
            "LoadCommand": "Remediate-EnableEncrytionAtHostForVMSS.ps1",
            "InitCommand": "Enable-EncrytionAtHost",
            "RollbackMetadata": {
                "RollbackCommand": "Disable-EncrytionAtHost",
                "Arguments": ["SubscriptionId", "Path"]
=======
            "ControlId": "Azure_AISearch_AuthN_Use_Managed_Service_Identity",
            "EnableRemediation": "true",
            "RemediationScriptUrl": "https://raw.githubusercontent.com/azsk/AzTS-docs/main/Scripts/RemediationScripts/Remediate-ConfigureMSIdentityForAISearch.ps1",
            "LoadCommand": "Remediate-ConfigureMSIdentityForAISearch.ps1",
            "InitCommand": "Set-MSIForAISearch",
            "RollbackMetadata": {
                "RollbackCommand": "Reset-MSIForAISearch",
                "Arguments": [
                    "SubscriptionId"
                ]
>>>>>>> dcabbdbd
            }
        }
    ]
}<|MERGE_RESOLUTION|>--- conflicted
+++ resolved
@@ -557,7 +557,19 @@
             }
         },
         {
-<<<<<<< HEAD
+            "ControlId": "Azure_AISearch_AuthN_Use_Managed_Service_Identity",
+            "EnableRemediation": "true",
+            "RemediationScriptUrl": "https://raw.githubusercontent.com/azsk/AzTS-docs/main/Scripts/RemediationScripts/Remediate-ConfigureMSIdentityForAISearch.ps1",
+            "LoadCommand": "Remediate-ConfigureMSIdentityForAISearch.ps1",
+            "InitCommand": "Set-MSIForAISearch",
+            "RollbackMetadata": {
+                "RollbackCommand": "Reset-MSIForAISearch",
+                "Arguments": [
+                    "SubscriptionId"
+                ]
+            }
+        },
+        {
             "ControlId": "Azure_VirtualMachineScaleSet_DP_Enable_Encryption_At_Host",
             "EnableRemediation": "true",
             "RemediationScriptUrl": "https://raw.githubusercontent.com/azsk/AzTS-docs/main/Scripts/RemediationScripts/Remediate-EnableEncrytionAtHostForVMSS.ps1",
@@ -566,18 +578,6 @@
             "RollbackMetadata": {
                 "RollbackCommand": "Disable-EncrytionAtHost",
                 "Arguments": ["SubscriptionId", "Path"]
-=======
-            "ControlId": "Azure_AISearch_AuthN_Use_Managed_Service_Identity",
-            "EnableRemediation": "true",
-            "RemediationScriptUrl": "https://raw.githubusercontent.com/azsk/AzTS-docs/main/Scripts/RemediationScripts/Remediate-ConfigureMSIdentityForAISearch.ps1",
-            "LoadCommand": "Remediate-ConfigureMSIdentityForAISearch.ps1",
-            "InitCommand": "Set-MSIForAISearch",
-            "RollbackMetadata": {
-                "RollbackCommand": "Reset-MSIForAISearch",
-                "Arguments": [
-                    "SubscriptionId"
-                ]
->>>>>>> dcabbdbd
             }
         }
     ]
