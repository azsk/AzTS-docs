{
    "Description": "Specifies metadata about Remediation scripts",
    "RemediationScriptsBaseUrl": "https://aka.ms/azts/remediation/",
    "RemediationSpecification": [
        {
<<<<<<< HEAD
            "ControlId": "Azure_BackupVault_DP_Enable_Soft_Delete",
            "EnableRemediation": "true",
            "RemediationScriptUrl": "https://raw.githubusercontent.com/azsk/AzTS-docs/main/Scripts/RemediationScripts/Remediate-EnableSoftDeleteForBackupVault.ps1",
            "LoadCommand": "Remediate-EnableSoftDeleteForBackupVault.ps1",
            "InitCommand": "Set-SoftDeleteForBackupVault",
=======
            "ControlId": "Azure_BackupVault_DP_Enable_Immutability",
            "EnableRemediation": "true",
            "RemediationScriptUrl": "https://raw.githubusercontent.com/azsk/AzTS-docs/main/Scripts/RemediationScripts/Remediate-EnableImmutabilitySettingForBackupVault.ps1",
            "LoadCommand": "Remediate-EnableImmutabilitySettingForBackupVault.ps1",
            "InitCommand": "Set-ImmutabilityForBackupVault",
>>>>>>> 3f927927
            "RollbackMetadata": {
                "RollbackCommand": "",
                "Arguments": [
                    ""
                ]
            }
        },
        {
            "ControlId": "Azure_Storage_AuthN_Dont_Allow_Anonymous",
            "EnableRemediation": "true",
            "RemediationScriptUrl": "https://raw.githubusercontent.com/azsk/AzTS-docs/main/Scripts/RemediationScripts/Remediate-AnonymousAccessOnContainers.ps1",
            "LoadCommand": "Remediate-AnonymousAccessOnContainers.ps1",
            "InitCommand": "Remove-AnonymousAccessOnContainers",
            "RollbackMetadata": {
                "RollbackCommand": "Set-AnonymousAccessOnContainers",
                "Arguments": [
                    "SubscriptionId",
                    "RollBackType"
                ]
            }
        },
        {
            "ControlId": "Azure_Storage_DP_Encrypt_In_Transit",
            "EnableRemediation": "true",
            "RemediationScriptUrl": "https://raw.githubusercontent.com/azsk/AzTS-docs/main/Scripts/RemediationScripts/Remediate-EnableEncryptionInTransitForStorageAccounts.ps1",
            "LoadCommand": "Remediate-EnableEncryptionInTransitForStorageAccounts.ps1",
            "InitCommand": "Enable-StorageEncryptionInTransit",
            "RollbackMetadata": {
                "RollbackCommand": "Disable-StorageEncryptionInTransit",
                "Arguments": [
                    "SubscriptionId"
                ]
            }
        },
        {
            "ControlId": "Azure_AppService_Config_Disable_Remote_Debugging",
            "EnableRemediation": "true",
            "RemediationScriptUrl": "https://raw.githubusercontent.com/azsk/AzTS-docs/main/Scripts/RemediationScripts/Remediate-DisableRemoteDebuggingForAppServices.ps1",
            "LoadCommand": "Remediate-DisableRemoteDebuggingForAppServices.ps1",
            "InitCommand": "Disable-RemoteDebuggingForAppServices",
            "RollbackMetadata": {
                "RollbackCommand": "Enable-RemoteDebuggingForAppServices",
                "Arguments": [
                    "SubscriptionId"
                ]
            }
        },
        {
            "ControlId": "Azure_AppService_DP_Dont_Allow_HTTP_Access",
            "EnableRemediation": "true",
            "RemediationScriptUrl": "https://raw.githubusercontent.com/azsk/AzTS-docs/main/Scripts/RemediationScripts/Remediate-EnableHTTPSForAppServices.ps1",
            "LoadCommand": "Remediate-EnableHTTPSForAppServices.ps1",
            "InitCommand": "Enable-HttpsForAppServices",
            "RollbackMetadata": {
                "RollbackCommand": "Disable-HttpsForAppServices",
                "Arguments": [
                    "SubscriptionId"
                ]
            }
        },
        {
            "ControlId": "Azure_AppService_DP_Use_Secure_TLS_Version",
            "EnableRemediation": "true",
            "RemediationScriptUrl": "https://raw.githubusercontent.com/azsk/AzTS-docs/main/Scripts/RemediationScripts/Remediate-SetAppServiceMinReqTLSVersion.ps1",
            "LoadCommand": "Remediate-SetAppServiceMinReqTLSVersion.ps1",
            "InitCommand": "Set-AppServiceRequiredTLSVersion",
            "RollbackMetadata": {
                "RollbackCommand": "Reset-AppServiceRequiredTLSVersion",
                "Arguments": [
                    "SubscriptionId"
                ]
            }
        },
        {
            "ControlId": "Azure_ContainerRegistry_Config_Enable_Security_Scanning",
            "EnableRemediation": "true",
            "RemediationScriptUrl": "https://raw.githubusercontent.com/azsk/AzTS-docs/main/Scripts/RemediationScripts/Remediate-EnableSecurityScanningForContainerRegistry.ps1",
            "LoadCommand": "Remediate-EnableSecurityScanningForContainerRegistry.ps1",
            "InitCommand": "Enable-SecurityScanningIdentityForContainerRegistry",
            "RollbackMetadata": {
                "RollbackCommand": "Disable-SecurityScanningIdentityForContainerRegistry",
                "Arguments": [
                    "SubscriptionId"
                ]
            }
        },
        {
            "ControlId": "Azure_KubernetesService_AuthN_Enabled_Microsoft_Entra_ID",
            "EnableRemediation": "true",
            "RemediationScriptUrl": "https://raw.githubusercontent.com/azsk/AzTS-docs/main/Scripts/RemediationScripts/Remediate-EnableAADForKubernetesService.ps1",
            "LoadCommand": "Remediate-EnableAADForKubernetesService.ps1",
            "InitCommand": "Enable-AADForKubernetes",
            "RollbackMetadata": {
                "RollbackCommand": "",
                "Arguments": [
                    "SubscriptionId"
                ]
            }
        },
        {
            "ControlId": "Azure_APIManagement_AuthN_Use_Microsoft_Entra_ID_for_Client_AuthN",
            "EnableRemediation": "true",
            "RemediationScriptUrl": "https://raw.githubusercontent.com/azsk/AzTS-docs/main/Scripts/RemediationScripts/Remediate-DeleteNonAADIdentityProvidersInAPIManagementServices.ps1",
            "LoadCommand": "Remediate-DeleteNonAADIdentityProvidersInAPIManagementServices.ps1",
            "InitCommand": "Delete-NonAadIdentityProvidersInApiManagementServices",
            "RollbackMetadata": {
                "RollbackCommand": "",
                "Arguments": [
                    "SubscriptionId"
                ]
            }
        },
        {
            "ControlId": "Azure_APIManagement_DP_Use_HTTPS_URL_Scheme",
            "EnableRemediation": "true",
            "RemediationScriptUrl": "https://raw.githubusercontent.com/azsk/AzTS-docs/main/Scripts/RemediationScripts/Remediate-EnableHTTPSForAPIsInAPIManagementServices.ps1",
            "LoadCommand": "Remediate-EnableHTTPSForAPIsInAPIManagementServices.ps1",
            "InitCommand": "Enable-HttpsForApisInApiManagementServices",
            "RollbackMetadata": {
                "RollbackCommand": "Disable-HttpsForApisInApiManagementServices",
                "Arguments": [
                    "SubscriptionId"
                ]
            }
        },
        {
            "ControlId": "Azure_SQLDatabase_DP_Enable_TDE",
            "EnableRemediation": "true",
            "RemediationScriptUrl": "https://raw.githubusercontent.com/azsk/AzTS-docs/main/Scripts/RemediationScripts/Remediate-TransparentDataEncryptionForSQLServers.ps1",
            "LoadCommand": "Remediate-TransparentDataEncryptionForSQLServers.ps1",
            "InitCommand": "Enable-TransparentDataEncryptionForSqlServers",
            "RollbackMetadata": {
                "RollbackCommand": "Disable-TransparentDataEncryptionForSqlServers",
                "Arguments": [
                    "SubscriptionId"
                ]
            }
        },
        {
            "ControlId": "Azure_CloudService_SI_Disable_RemoteDesktop_Access",
            "EnableRemediation": "true",
            "RemediationScriptUrl": "https://raw.githubusercontent.com/azsk/AzTS-docs/main/Scripts/RemediationScripts/Remediate-RemoteDesktopAccess.ps1",
            "LoadCommand": "Remediate-RemoteDesktopAccess.ps1",
            "InitCommand": "Disable-RemoteDesktopAccess",
            "RollbackMetadata": {
                "RollbackCommand": "",
                "Arguments": [
                    "SubscriptionId"
                ]
            }
        },
        {
            "ControlId": "Azure_ServiceFabric_DP_Set_Property_ClusterProtectionLevel",
            "EnableRemediation": "true",
            "RemediationScriptUrl": "https://raw.githubusercontent.com/azsk/AzTS-docs/main/Scripts/RemediationScripts/Remediate-SetClusterProtectionLevelForServiceFabric.ps1",
            "LoadCommand": "Remediate-SetClusterProtectionLevelForServiceFabric.ps1",
            "InitCommand": "Set-ClusterProtectionLeveltoEncryptandSignforServiceFabric",
            "RollbackMetadata": {
                "RollbackCommand": "Set-ClusterProtectionLeveltoPreviousValueforServiceFabric",
                "Arguments": [
                    "SubscriptionId",
                    "RollBackType"
                ]
            }
        },
        {
            "ControlId": "Azure_AppService_DP_Use_Secure_FTP_Deployment",
            "EnableRemediation": "true",
            "RemediationScriptUrl": "https://raw.githubusercontent.com/azsk/AzTS-docs/main/Scripts/RemediationScripts/Remediate-SecureFTPDeploymentForAppServices.ps1",
            "LoadCommand": "Remediate-SecureFTPDeploymentForAppServices.ps1",
            "InitCommand": "Enable-SecureFTPDeploymentForAppServices",
            "RollbackMetadata": {
                "RollbackCommand": "Disable-SecureFTPDeploymentForAppServices",
                "Arguments": [
                    "SubscriptionId"
                ]
            }
        },
        {
            "ControlId": "Azure_DBForMySQLFlexibleServer_DP_Enable_SSL",
            "EnableRemediation": "true",
            "RemediationScriptUrl": "https://raw.githubusercontent.com/azsk/AzTS-docs/main/Scripts/RemediationScripts/Remediate-EnableSSLDBForMySQLFlexibleServer.ps1",
            "LoadCommand": "Remediate-EnableSSLDBForMySQLFlexibleServer.ps1",
            "InitCommand": "Enable-SSLForDBForMySQLFlexibleServer",
            "RollbackMetadata": {
                "RollbackCommand": "Disable-SSLForDBForMySQLFlexibleServer",
                "Arguments": [
                    "SubscriptionId"
                ]
            }
        },
        {
            "ControlId": "Azure_Storage_DP_Use_Secure_TLS_Version",
            "EnableRemediation": "true",
            "RemediationScriptUrl": "https://raw.githubusercontent.com/azsk/AzTS-docs/main/Scripts/RemediationScripts/Remediate-SetStorageAccountMinReqTLSVersion.ps1",
            "LoadCommand": "Remediate-SetStorageAccountMinReqTLSVersion.ps1",
            "InitCommand": "Set-StorageAccountRequiredTLSVersion",
            "RollbackMetadata": {
                "RollbackCommand": "Reset-StorageAccountRequiredTLSVersion",
                "Arguments": [
                    "SubscriptionId"
                ]
            }
        },
        {
            "ControlId": "Azure_SQLDatabase_DP_Use_Secure_TLS_Version",
            "EnableRemediation": "true",
            "RemediationScriptUrl": "https://raw.githubusercontent.com/azsk/AzTS-docs/main/Scripts/RemediationScripts/Remediate-SetSQLServerMinReqTLSVersion.ps1",
            "LoadCommand": "Remediate-SetSQLServerMinReqTLSVersion.ps1",
            "InitCommand": "Set-SQLServerRequiredTLSVersion",
            "RollbackMetadata": {
                "RollbackCommand": "Reset-SQLServerRequiredTLSVersion",
                "Arguments": [
                    "SubscriptionId"
                ]
            }
        },
        {
            "ControlId": "Azure_ServiceBus_DP_Use_Secure_TLS_Version",
            "EnableRemediation": "true",
            "RemediationScriptUrl": "https://raw.githubusercontent.com/azsk/AzTS-docs/main/Scripts/RemediationScripts/Remediate-SetServiceBusMinReqTLSVersion.ps1",
            "LoadCommand": "Remediate-SetServiceBusMinReqTLSVersion.ps1",
            "InitCommand": "Set-SecureTLSVersionForServiceBusNamespaces",
            "RollbackMetadata": {
                "RollbackCommand": "Reset-SecureTLSVersionForServiceBusNamespaces",
                "Arguments": [
                    "SubscriptionId"
                ]
            }
        },
        {
            "ControlId": "Azure_Storage_AuthZ_Set_SAS_Expiry_Interval",
            "EnableRemediation": "true",
            "RemediationScriptUrl": "https://raw.githubusercontent.com/azsk/AzTS-docs/main/Scripts/RemediationScripts/Remediate-SASExpiryIntervalForStorageAccounts.ps1",
            "LoadCommand": "Remediate-SASExpiryIntervalForStorageAccounts.ps1",
            "InitCommand": "Set-SASExpiryInterval",
            "RollbackMetadata": {
                "RollbackCommand": "Reset-SASExpiryInterval",
                "Arguments": [
                    "SubscriptionId"
                ]
            }
        },
        {
            "ControlId": "Azure_SQLManagedInstance_DP_Use_Secure_TLS_Version",
            "EnableRemediation": "true",
            "RemediationScriptUrl": "https://raw.githubusercontent.com/azsk/AzTS-docs/main/Scripts/RemediationScripts/Remediate-SetSQLServerMinReqTLSVersion.ps1",
            "LoadCommand": "Remediate-SetSQLManagedInstanceMinReqTLSVersion.ps1",
            "InitCommand": "Set-SQLManagedInstanceRequiredTLSVersion",
            "RollbackMetadata": {
                "RollbackCommand": "Reset-SQLManagedInstanceRequiredTLSVersion",
                "Arguments": [
                    ""
                ]
            }
        },
        {
            "ControlId": "Azure_EventHub_DP_Use_Secure_TLS_Version",
            "EnableRemediation": "true",
            "RemediationScriptUrl": "https://raw.githubusercontent.com/azsk/AzTS-docs/main/Scripts/RemediationScripts/Remediate-SetEventHubNamespaceMinTLSVersion.ps1",
            "LoadCommand": "Remediate-SetEventHubNamespaceMinTLSVersion.ps1",
            "InitCommand": "Set-MinTLSVersionForEventHubNamespace",
            "RollbackMetadata": {
                "RollbackCommand": "Reset-TLSVersionForEventHubNamespace",
                "Arguments": [
                    "SubscriptionId"
                ]
            }
        },
        {
            "ControlId": "Azure_DBForMySQLFlexibleServer_DP_Use_Secure_TLS_Version",
            "EnableRemediation": "true",
            "RemediationScriptUrl": "https://raw.githubusercontent.com/azsk/AzTS-docs/main/Scripts/RemediationScripts/Remediate-SetDBForMySQLFlexibleServerMinReqTLSVersion.ps1",
            "LoadCommand": "Remediate-SetDBForMySQLFlexibleServerMinReqTLSVersion.ps1",
            "InitCommand": "Set-SecureTLSVersionForDBForMySQLFlexibleServer",
            "RollbackMetadata": {
                "RollbackCommand": "Reset-SecureTLSVersionForDBForMySQLFlexibleServer",
                "Arguments": [
                    "SubscriptionId"
                ]
            }
        },
        {
            "ControlId": "Azure_AutomationAccounts_DP_Encrypt_Variables",
            "EnableRemediation": "true",
            "RemediationScriptUrl": "https://raw.githubusercontent.com/azsk/AzTS-docs/main/Scripts/RemediationScripts/Remediate-EncryptAutomationAccountVariables.ps1",
            "LoadCommand": "Remediate-EncryptAutomationAccountVariables.ps1",
            "InitCommand": "Encrypt-AutomationAccountVariables",
            "RollbackMetadata": {
                "RollbackCommand": "",
                "Arguments": [
                    ""
                ]
            }
        },
        {
            "ControlId": "Azure_SQLServer_AuthN_Dont_Allow_Public_Network_Access",
            "EnableRemediation": "true",
            "RemediationScriptUrl": "https://raw.githubusercontent.com/azsk/AzTS-docs/main/Scripts/RemediationScripts/Remediate-DisablePublicNetworkAccessOnSqlServer.ps1",
            "LoadCommand": "Remediate-DisablePublicNetworkAccessOnSqlServer.ps1",
            "InitCommand": "Disable-SQLServerPublicNetworkAccess",
            "RollbackMetadata": {
                "RollbackCommand": "Enable-SQLServerPublicNetworkAccess",
                "Arguments": [
                    "SubscriptionId"
                ]
            }
        },
        {
            "ControlId": "Azure_KubernetesService_AuthN_Disable_Local_Accounts",
            "EnableRemediation": "true",
            "RemediationScriptUrl": "https://raw.githubusercontent.com/azsk/AzTS-docs/main/Scripts/RemediationScripts/Remediate-DisableLocalAccountsForKubernetesService.ps1",
            "LoadCommand": "Remediate-DisableLocalAccountsForKubernetesService.ps1",
            "InitCommand": "Disable-LocalAccountsForKubernetes",
            "RollbackMetadata": {
                "RollbackCommand": "",
                "Arguments": [
                    "SubscriptionId"
                ]
            }
        },
        {
            "ControlId": "Azure_RedisCache_DP_Use_Secure_TLS_Version",
            "EnableRemediation": "true",
            "RemediationScriptUrl": "https://raw.githubusercontent.com/azsk/AzTS-docs/main/Scripts/RemediationScripts/Remediate-SetRedisCacheMinReqTLSVersion.ps1",
            "LoadCommand": "Remediate-SetRedisCacheMinReqTLSVersion.ps1",
            "InitCommand": "Set-RedisCacheMinReqTLSVersion",
            "RollbackMetadata": {
                "RollbackCommand": "Reset-RedisCacheMinReqTLSVersion",
                "Arguments": [
                    "SubscriptionId"
                ]
            }
        },
        {
            "ControlId": "Azure_Bastion_AuthZ_Disable_Shareable_Link",
            "EnableRemediation": "true",
            "RemediationScriptUrl": "https://raw.githubusercontent.com/azsk/AzTS-docs/main/Scripts/RemediationScripts/Remediate-DisableBastionShareableLink.ps1",
            "LoadCommand": "Remediate-DisableBastionShareableLink.ps1",
            "InitCommand": "Disable-BastionShareableLink",
            "RollbackMetadata": {
                "RollbackCommand": "Enable-BastionShareableLink",
                "Arguments": [
                    "SubscriptionId"
                ]
            }
        },
        {
            "ControlId": "Azure_AVD_SI_Configure_HostPool_SecureBoot",
            "EnableRemediation": "true",
            "RemediationScriptUrl": "https://raw.githubusercontent.com/azsk/AzTS-docs/main/Scripts/RemediationScripts/Remediate-TrustedLaunchforAVDHostPool.ps1",
            "LoadCommand": "Remediate-TrustedLaunchforAVDHostPool.ps1",
            "InitCommand": "Enable-AVDHostPoolSecureBootAndvTPM",
            "RollbackMetadata": {
                "RollbackCommand": "Disable-AVDHostPoolSecureBootAndvTPM",
                "Arguments": [
                    "SubscriptionId"
                ]
            }
        },
        {
            "ControlId": "Azure_AVD_Audit_Enable_HostPool_BootDiagnostics",
            "EnableRemediation": "true",
            "RemediationScriptUrl": "https://raw.githubusercontent.com/azsk/AzTS-docs/main/Scripts/RemediationScripts/Remediate-BootDiagnosticsforAVDHostPool.ps1",
            "LoadCommand": "Remediate-BootDiagnosticsforAVDHostPool.ps1",
            "InitCommand": "Enable-AVDHostPoolBootDiagnosticWithManagedStorageAccount",
            "RollbackMetadata": {
                "RollbackCommand": "Disable-AVDHostPoolBootDiagnosticWithManagedStorageAccount",
                "Arguments": [
                    "SubscriptionId"
                ]
            }
        },
        {
            "ControlId": "Azure_VirtualMachineScaleSet_SI_Enforce_Automatic_Upgrade_Policy",
            "EnableRemediation": "true",
            "RemediationScriptUrl": "https://raw.githubusercontent.com/azsk/AzTS-docs/main/Scripts/RemediationScripts/Remediate-ConfigureUpgradePolicyModeForVMSS.ps1",
            "LoadCommand": "Remediate-ConfigureUpgradePolicyModeForVMSS.ps1",
            "InitCommand": "Configure-UpgradePolicyMode",
            "RollbackMetadata": {
                "RollbackCommand": "Reset-UpgradePolicyMode",
                "Arguments": [
                    "SubscriptionId"
                ]
            }
        },
        {
            "ControlId": "Azure_AISearch_AuthZ_Enable_Role_Based_API_Access_Only",
            "EnableRemediation": "true",
            "RemediationScriptUrl": "https://raw.githubusercontent.com/azsk/AzTS-docs/main/Scripts/RemediationScripts/Remediate-ConfigureRoleBasedAPIAcessOnlyForAISearch.ps1",
            "LoadCommand": "Remediate-ConfigureRoleBasedAPIAcessOnlyForAISearch.ps1",
            "InitCommand": "Configure-RBACAPIAccessOnly",
            "RollbackMetadata": {
                "RollbackCommand": "Reset-APIAccess",
                "Arguments": [
                    "SubscriptionId"
                ]
            }
        },
        {
            "ControlId": "Azure_AppService_AuthN_FTP_and_SCM_Access_Disable_Basic_Auth",
            "EnableRemediation": "true",
            "RemediationScriptUrl": "https://raw.githubusercontent.com/azsk/AzTS-docs/main/Scripts/RemediationScripts/Remediate-DisableBasicAuthForAppServices.ps1",
            "LoadCommand": "Remediate-DisableBasicAuthForAppServices.ps1",
            "InitCommand": "Disable-BasicAuthForAppServices",
            "RollbackMetadata": {
                "RollbackCommand": "Enable-BasicAuthForAppServices",
                "Arguments": [
                    "SubscriptionId"
                ]
            }
        },
        {
            "ControlId": "Azure_SynapseWorkspace_AuthN_SQL_Pools_Use_Microsoft_Entra_ID_Only",
            "EnableRemediation": "true",
            "RemediationScriptUrl": "https://raw.githubusercontent.com/azsk/AzTS-docs/main/Scripts/RemediationScripts/Remediate-EnableEntraIdAuthenticationOnlyForSynapseWorkspace.ps1",
            "LoadCommand": "Remediate-EnableEntraIdAuthenticationOnlyForSynapseWorkspace.ps1",
            "InitCommand": "Enable-MSEntraIDOnlyAuthenticationForSynapseWorkspace",
            "RollbackMetadata": {
                "RollbackCommand": "Disable-MSEntraIDOnlyAuthenticationForSynapseWorkspaces",
                "Arguments": [
                    "SubscriptionId"
                ]
            }
        },
        {
            "ControlId": "Azure_DBForPostgreSQLFlexibleServer_DP_Use_Secure_TLS_Version",
            "EnableRemediation": "true",
            "RemediationScriptUrl": "https://raw.githubusercontent.com/azsk/AzTS-docs/main/Scripts/RemediationScripts/Remediate-SetDBForPostgreSQLFlexibleServerMinReqTLSVersion.ps1",
            "LoadCommand": "Remediate-SetDBForPostgreSQLFlexibleServerMinReqTLSVersion.ps1",
            "InitCommand": "Set-SecureTLSVersionForDBForPostgreSQLFlexibleServer",
            "RollbackMetadata": {
                "RollbackCommand": "Reset-SecureTLSVersionForDBForPostgreSQLFlexibleServer",
                "Arguments": [
                    "SubscriptionId"
                ]
            }
        },
        {
            "ControlId": "Azure_RedisEnterprise_DP_Use_TLS_Encrypted_Connections",
            "EnableRemediation": "true",
            "RemediationScriptUrl": "https://raw.githubusercontent.com/azsk/AzTS-docs/main/Scripts/RemediationScripts/Remediate-SetRedisEnterpriseTLSEncryptedConnections.ps1",
            "LoadCommand": "Remediate-SetRedisEnterpriseTLSEncryptedConnections.ps1",
            "InitCommand": "Set-SecureTLSEncryptedConnectionsForRedisEnterprise",
            "RollbackMetadata": {
                "RollbackCommand": "Reset-SecureTLSEncryptedConnectionsForRedisEnterprise",
                "Arguments": [
                    "SubscriptionId"
                ]
            }
        },
        {
            "ControlId": "Azure_DBforPostgreSQL_DP_Use_Secure_TLS_Version",
            "EnableRemediation": "true",
            "RemediationScriptUrl": "https://raw.githubusercontent.com/azsk/AzTS-docs/main/Scripts/RemediationScripts/Remediate-SetDBForPostgreSQLSingleServerMinReqTLSVersion.ps1",
            "LoadCommand": "Remediate-SetDBForPostgreSQLSingleServerMinReqTLSVersion.ps1",     
            "InitCommand": "Set-SecureTLSVersionForDBForPostgreSQLSingleServer",
            "RollbackMetadata":
            {
                    "RollbackCommand": "Reset-SecureTLSVersionForDBForPostgreSQLSingleServer",
                    "Arguments": ["SubscriptionId"]
            }
        }
    ]
}<|MERGE_RESOLUTION|>--- conflicted
+++ resolved
@@ -3,19 +3,24 @@
     "RemediationScriptsBaseUrl": "https://aka.ms/azts/remediation/",
     "RemediationSpecification": [
         {
-<<<<<<< HEAD
             "ControlId": "Azure_BackupVault_DP_Enable_Soft_Delete",
             "EnableRemediation": "true",
             "RemediationScriptUrl": "https://raw.githubusercontent.com/azsk/AzTS-docs/main/Scripts/RemediationScripts/Remediate-EnableSoftDeleteForBackupVault.ps1",
             "LoadCommand": "Remediate-EnableSoftDeleteForBackupVault.ps1",
             "InitCommand": "Set-SoftDeleteForBackupVault",
-=======
+            "RollbackMetadata": {
+                "RollbackCommand": "",
+                "Arguments": [
+                    ""
+                ]
+            }
+        },
+        {
             "ControlId": "Azure_BackupVault_DP_Enable_Immutability",
             "EnableRemediation": "true",
             "RemediationScriptUrl": "https://raw.githubusercontent.com/azsk/AzTS-docs/main/Scripts/RemediationScripts/Remediate-EnableImmutabilitySettingForBackupVault.ps1",
             "LoadCommand": "Remediate-EnableImmutabilitySettingForBackupVault.ps1",
             "InitCommand": "Set-ImmutabilityForBackupVault",
->>>>>>> 3f927927
             "RollbackMetadata": {
                 "RollbackCommand": "",
                 "Arguments": [
