{
    "Description": "Specifies metadata about Remediation scripts",
    "RemediationScriptsBaseUrl": "https://aka.ms/azts/remediation/",
    "RemediationSpecification": [
        {
            "ControlId": "Azure_Storage_AuthN_Dont_Allow_Anonymous",
            "EnableRemediation": "true",
            "RemediationScriptUrl": "https://raw.githubusercontent.com/azsk/AzTS-docs/main/Scripts/RemediationScripts/Remediate-AnonymousAccessOnContainers.ps1",
            "LoadCommand": "Remediate-AnonymousAccessOnContainers.ps1",     
            "InitCommand": "Remove-AnonymousAccessOnContainers",
            "RollbackMetadata":
                {
                    "RollbackCommand": "Set-AnonymousAccessOnContainers",
                    "Arguments":["SubscriptionId","RollBackType"]
                }
        },
        {
            "ControlId": "Azure_Storage_DP_Encrypt_In_Transit",
            "EnableRemediation": "true",
            "RemediationScriptUrl": "https://raw.githubusercontent.com/azsk/AzTS-docs/main/Scripts/RemediationScripts/Remediate-EnableEncryptionInTransitForStorageAccounts.ps1",
            "LoadCommand": "Remediate-EnableEncryptionInTransitForStorageAccounts.ps1",     
            "InitCommand": "Enable-StorageEncryptionInTransit",
            "RollbackMetadata":
                {
                    "RollbackCommand": "Disable-StorageEncryptionInTransit",
                    "Arguments":["SubscriptionId"]
                }
        },
        {
            "ControlId": "Azure_AppService_Config_Disable_Remote_Debugging",
            "EnableRemediation": "true",
            "RemediationScriptUrl": "https://raw.githubusercontent.com/azsk/AzTS-docs/main/Scripts/RemediationScripts/Remediate-DisableRemoteDebuggingForAppServices.ps1",
            "LoadCommand": "Remediate-DisableRemoteDebuggingForAppServices.ps1",     
            "InitCommand": "Disable-RemoteDebuggingForAppServices",
            "RollbackMetadata":
                {
                    "RollbackCommand": "Enable-RemoteDebuggingForAppServices",
                    "Arguments":["SubscriptionId"]
                }
        },
        {
            "ControlId": "Azure_AppService_DP_Dont_Allow_HTTP_Access",
            "EnableRemediation": "true",
            "RemediationScriptUrl": "https://raw.githubusercontent.com/azsk/AzTS-docs/main/Scripts/RemediationScripts/Remediate-EnableHTTPSForAppServices.ps1",
            "LoadCommand": "Remediate-EnableHTTPSForAppServices.ps1",     
            "InitCommand": "Enable-HttpsForAppServices",
            "RollbackMetadata":
                {
                    "RollbackCommand": "Disable-HttpsForAppServices",
                    "Arguments":["SubscriptionId"]
                }
        },
        {
            "ControlId": "Azure_AppService_DP_Use_Secure_TLS_Version",
            "EnableRemediation": "true",
            "RemediationScriptUrl": "https://raw.githubusercontent.com/azsk/AzTS-docs/main/Scripts/RemediationScripts/Remediate-SetAppServiceMinReqTLSVersion.ps1",
            "LoadCommand": "Remediate-SetAppServiceMinReqTLSVersion.ps1",     
            "InitCommand": "Set-AppServiceRequiredTLSVersion",
            "RollbackMetadata":
                {
                    "RollbackCommand": "Reset-AppServiceRequiredTLSVersion",
                    "Arguments":["SubscriptionId"]
                }
        },
        {
            "ControlId": "Azure_ContainerRegistry_Config_Enable_Security_Scanning",
            "EnableRemediation": "true",
            "RemediationScriptUrl": "https://raw.githubusercontent.com/azsk/AzTS-docs/main/Scripts/RemediationScripts/Remediate-EnableSecurityScanningForContainerRegistry.ps1",
            "LoadCommand": "Remediate-EnableSecurityScanningForContainerRegistry.ps1",     
            "InitCommand": "Enable-SecurityScanningIdentityForContainerRegistry",
            "RollbackMetadata":
                {
                    "RollbackCommand": "Disable-SecurityScanningIdentityForContainerRegistry",
                    "Arguments":["SubscriptionId"]
                }
        },
        {
            "ControlId": "Azure_KubernetesService_AuthN_Enabled_AAD",
            "EnableRemediation": "true",
            "RemediationScriptUrl": "https://raw.githubusercontent.com/azsk/AzTS-docs/main/Scripts/RemediationScripts/Remediate-EnableAADForKubernetesService.ps1",
            "LoadCommand": "Remediate-EnableAADForKubernetesService.ps1",     
            "InitCommand": "Enable-AADForKubernetes",
            "RollbackMetadata":
                {
                    "RollbackCommand": "",
                    "Arguments":["SubscriptionId"]
                }
        },
        {
            "ControlId": "Azure_APIManagement_AuthN_Use_AAD_for_Client_AuthN",
            "EnableRemediation": "true",
            "RemediationScriptUrl": "https://raw.githubusercontent.com/azsk/AzTS-docs/main/Scripts/RemediationScripts/Remediate-DeleteNonAADIdentityProvidersInAPIManagementServices.ps1",
            "LoadCommand": "Remediate-DeleteNonAADIdentityProvidersInAPIManagementServices.ps1",     
            "InitCommand": "Delete-NonAadIdentityProvidersInApiManagementServices",
            "RollbackMetadata":
                {
                    "RollbackCommand": "",
                    "Arguments":["SubscriptionId"]
                }
        },
        {
            "ControlId": "Azure_APIManagement_DP_Use_HTTPS_URL_Scheme",
            "EnableRemediation": "true",
            "RemediationScriptUrl": "https://raw.githubusercontent.com/azsk/AzTS-docs/main/Scripts/RemediationScripts/Remediate-EnableHTTPSForAPIsInAPIManagementServices.ps1",
            "LoadCommand": "Remediate-EnableHTTPSForAPIsInAPIManagementServices.ps1",     
            "InitCommand": "Enable-HttpsForApisInApiManagementServices",
            "RollbackMetadata":
                {
                    "RollbackCommand": "Disable-HttpsForApisInApiManagementServices",
                    "Arguments":["SubscriptionId"]
                }
        },
        {
            "ControlId": "Azure_SQLDatabase_DP_Enable_TDE",
            "EnableRemediation": "true",
            "RemediationScriptUrl": "https://raw.githubusercontent.com/azsk/AzTS-docs/main/Scripts/RemediationScripts/Remediate-TransparentDataEncryptionForSQLServers.ps1",
            "LoadCommand": "Remediate-TransparentDataEncryptionForSQLServers.ps1",     
            "InitCommand": "Enable-TransparentDataEncryptionForSqlServers",
            "RollbackMetadata":
                {
                    "RollbackCommand": "Disable-TransparentDataEncryptionForSqlServers",
                    "Arguments":["SubscriptionId"]
                }
        },
        {
            "ControlId": "Azure_CloudService_SI_Disable_RemoteDesktop_Access",
            "EnableRemediation": "true",
            "RemediationScriptUrl": "https://raw.githubusercontent.com/azsk/AzTS-docs/main/Scripts/RemediationScripts/Remediate-RemoteDesktopAccess.ps1",
            "LoadCommand": "Remediate-RemoteDesktopAccess.ps1",
            "InitCommand": "Disable-RemoteDesktopAccess",
            "RollbackMetadata": 
               {
                    "RollbackCommand": "",
                    "Arguments": [ "SubscriptionId" ]
               }
        },
        {
            "ControlId": "Azure_ServiceFabric_DP_Set_Property_ClusterProtectionLevel",
            "EnableRemediation": "true",
            "RemediationScriptUrl": "https://raw.githubusercontent.com/azsk/AzTS-docs/main/Scripts/RemediationScripts/Remediate-SetClusterProtectionLevelForServiceFabric.ps1",
            "LoadCommand": "Remediate-SetClusterProtectionLevelForServiceFabric.ps1",
            "InitCommand": "Set-ClusterProtectionLeveltoEncryptandSignforServiceFabric",
            "RollbackMetadata":
               {
                    "RollbackCommand": "Set-ClusterProtectionLeveltoPreviousValueforServiceFabric",
                    "Arguments": [ "SubscriptionId", "RollBackType" ]
               }
        },
        {
            "ControlId": "Azure_AppService_DP_Use_Secure_FTP_Deployment",
            "EnableRemediation": "true",
            "RemediationScriptUrl": "https://raw.githubusercontent.com/azsk/AzTS-docs/main/Scripts/RemediationScripts/Remediate-SecureFTPDeploymentForAppServices.ps1",
            "LoadCommand": "Remediate-SecureFTPDeploymentForAppServices.ps1",     
            "InitCommand": "Enable-SecureFTPDeploymentForAppServices",
            "RollbackMetadata":
             {
                  "RollbackCommand": "Disable-SecureFTPDeploymentForAppServices",
                  "Arguments":["SubscriptionId"]
             }
        },
        {
            "ControlId": "Azure_DBForMySQLFlexibleServer_DP_Enable_SSL",
            "EnableRemediation": "true",
            "RemediationScriptUrl": "https://raw.githubusercontent.com/azsk/AzTS-docs/main/Scripts/RemediationScripts/Remediate-EnableSSLDBForMySQLFlexibleServer.ps1",
            "LoadCommand": "Remediate-EnableSSLDBForMySQLFlexibleServer.ps1",     
            "InitCommand": "Enable-SSLForDBForMySQLFlexibleServer",
            "RollbackMetadata":
                {
                    "RollbackCommand": "Disable-SSLForDBForMySQLFlexibleServer",
                    "Arguments":["SubscriptionId"]
                }
        },
        {
            "ControlId": "Azure_Storage_DP_Use_Secure_TLS_Version",
            "EnableRemediation": "true",
            "RemediationScriptUrl": "https://raw.githubusercontent.com/azsk/AzTS-docs/main/Scripts/RemediationScripts/Remediate-SetStorageAccountMinReqTLSVersion.ps1",
            "LoadCommand": "Remediate-SetStorageAccountMinReqTLSVersion.ps1",     
            "InitCommand": "Set-StorageAccountRequiredTLSVersion",
            "RollbackMetadata":
             {
                  "RollbackCommand": "Reset-StorageAccountRequiredTLSVersion",
                  "Arguments":["SubscriptionId"]
             }
         },    
         {    
            "ControlId": "Azure_SQLDatabase_DP_Use_Secure_TLS_Version",
            "EnableRemediation": "true",
            "RemediationScriptUrl": "https://raw.githubusercontent.com/azsk/AzTS-docs/main/Scripts/RemediationScripts/Remediate-SetSQLServerMinReqTLSVersion.ps1",
            "LoadCommand": "Remediate-SetSQLServerMinReqTLSVersion.ps1",     
            "InitCommand": "Set-SQLServerRequiredTLSVersion",
            "RollbackMetadata":
             {
                  "RollbackCommand": "Reset-SQLServerRequiredTLSVersion",
                   "Arguments":["SubscriptionId"]
             }
        },
        {
            "ControlId": "Azure_ServiceBus_DP_Use_Secure_TLS_Version",
            "EnableRemediation": "true",
            "RemediationScriptUrl": "https://raw.githubusercontent.com/azsk/AzTS-docs/main/Scripts/RemediationScripts/Remediate-SetServiceBusMinReqTLSVersion.ps1",
            "LoadCommand": "Remediate-SetServiceBusMinReqTLSVersion.ps1",     
            "InitCommand": "Set-SecureTLSVersionForServiceBusNamespaces",
            "RollbackMetadata":
             {
                  "RollbackCommand": "Reset-SecureTLSVersionForServiceBusNamespaces",
                  "Arguments":["SubscriptionId"]
             }
        },
        {
            "ControlId": "Azure_Storage_AuthZ_Set_SAS_Expiry_Interval",
            "EnableRemediation": "true",
            "RemediationScriptUrl": "https://raw.githubusercontent.com/azsk/AzTS-docs/main/Scripts/RemediationScripts/Remediate-SASExpiryIntervalForStorageAccounts.ps1",
            "LoadCommand": "Remediate-SASExpiryIntervalForStorageAccounts.ps1",     
            "InitCommand": "Set-SASExpiryInterval",
            "RollbackMetadata":
             {
                  "RollbackCommand": "Reset-SASExpiryInterval",
                  "Arguments":["SubscriptionId"]
             }
        },
      {
        "ControlId": "Azure_SQLManagedInstance_DP_Use_Secure_TLS_Version",
        "EnableRemediation": "true",
        "RemediationScriptUrl": "https://raw.githubusercontent.com/azsk/AzTS-docs/main/Scripts/RemediationScripts/Remediate-SetSQLServerMinReqTLSVersion.ps1",
        "LoadCommand": "Remediate-SetSQLManagedInstanceMinReqTLSVersion.ps1",
        "InitCommand": "Set-SQLManagedInstanceRequiredTLSVersion",
        "RollbackMetadata": {
          "RollbackCommand": "Reset-SQLManagedInstanceRequiredTLSVersion",
          "Arguments": [ "" ]
        }
      },
      {
        "ControlId": "Azure_EventHub_DP_Use_Secure_TLS_Version",
        "EnableRemediation": "true",
        "RemediationScriptUrl": "https://raw.githubusercontent.com/azsk/AzTS-docs/main/Scripts/RemediationScripts/Remediate-SetEventHubNamespaceMinTLSVersion.ps1",
        "LoadCommand": "Remediate-SetEventHubNamespaceMinTLSVersion.ps1",
        "InitCommand": "Set-MinTLSVersionForEventHubNamespace",
        "RollbackMetadata": {
          "RollbackCommand": "Reset-TLSVersionForEventHubNamespace",
          "Arguments": [ "SubscriptionId" ]
        }
      },
      {
        "ControlId": "Azure_DBForMySQLFlexibleServer_DP_Use_Secure_TLS_Version",
        "EnableRemediation": "true",
        "RemediationScriptUrl": "https://raw.githubusercontent.com/azsk/AzTS-docs/main/Scripts/RemediationScripts/Remediate-SetDBForMySQLFlexibleServerMinReqTLSVersion.ps1",
        "LoadCommand": "Remediate-SetDBForMySQLFlexibleServerMinReqTLSVersion.ps1",
        "InitCommand": "Set-SecureTLSVersionForDBForMySQLFlexibleServer",
        "RollbackMetadata": {
          "RollbackCommand": "Reset-SecureTLSVersionForDBForMySQLFlexibleServer",
          "Arguments": [ "SubscriptionId" ]
        }
      },
      {
        "ControlId": "Azure_AutomationAccounts_DP_Encrypt_Variables",
        "EnableRemediation": "true",
        "RemediationScriptUrl": "https://raw.githubusercontent.com/azsk/AzTS-docs/main/Scripts/RemediationScripts/Remediate-EncryptAutomationAccountVariables.ps1",
        "LoadCommand": "Remediate-EncryptAutomationAccountVariables.ps1",
        "InitCommand": "Encrypt-AutomationAccountVariables",
        "RollbackMetadata": {
          "RollbackCommand": "",
          "Arguments": [ "" ]
        }
      },
      {
        "ControlId": "Azure_SQLServer_AuthN_Dont_Allow_Public_Network_Access",
        "EnableRemediation": "true",
        "RemediationScriptUrl": "https://raw.githubusercontent.com/azsk/AzTS-docs/main/Scripts/RemediationScripts/Remediate-DisablePublicNetworkAccessOnSqlServer.ps1",
        "LoadCommand": "Remediate-DisablePublicNetworkAccessOnSqlServer.ps1",
        "InitCommand": "Disable-SQLServerPublicNetworkAccess",
        "RollbackMetadata": {
          "RollbackCommand": "Enable-SQLServerPublicNetworkAccess",
          "Arguments": [ "SubscriptionId" ]
        }
      },
        {
            "ControlId": "Azure_KubernetesService_AuthN_Disable_Local_Accounts",
            "EnableRemediation": "true",
            "RemediationScriptUrl": "https://raw.githubusercontent.com/azsk/AzTS-docs/main/Scripts/RemediationScripts/Remediate-DisableLocalAccountsForKubernetesService.ps1",
            "LoadCommand": "Remediate-DisableLocalAccountsForKubernetesService.ps1",     
            "InitCommand": "Disable-LocalAccountsForKubernetes",
            "RollbackMetadata":
                {
                    "RollbackCommand": "",
                    "Arguments":["SubscriptionId"]
                }
        },
        {
            "ControlId": "Azure_RedisCache_DP_Use_Secure_TLS_Version",
            "EnableRemediation": "true",
            "RemediationScriptUrl": "https://raw.githubusercontent.com/azsk/AzTS-docs/main/Scripts/RemediationScripts/Remediate-SetRedisCacheMinReqTLSVersion.ps1",
            "LoadCommand": "Remediate-SetRedisCacheMinReqTLSVersion.ps1",     
            "InitCommand": "Set-RedisCacheMinReqTLSVersion",
            "RollbackMetadata":
                {
                    "RollbackCommand": "Reset-RedisCacheMinReqTLSVersion",
                    "Arguments": ["SubscriptionId"]
                }
        },
        {
            "ControlId": "Azure_Bastion_AuthZ_Disable_Shareable_Link",
            "EnableRemediation": "true",
            "RemediationScriptUrl": "https://raw.githubusercontent.com/azsk/AzTS-docs/main/Scripts/RemediationScripts/Remediate-DisableBastionShareableLink.ps1",
            "LoadCommand": "Remediate-DisableBastionShareableLink.ps1",     
            "InitCommand": "Disable-BastionShareableLink",
            "RollbackMetadata":
                {
                    "RollbackCommand": "Enable-BastionShareableLink",
                    "Arguments": ["SubscriptionId"]
                }
        },
        {
            "ControlId": "Azure_AVD_SI_Configure_HostPool_SecureBoot",
            "EnableRemediation": "true",
            "RemediationScriptUrl": "https://raw.githubusercontent.com/azsk/AzTS-docs/main/Scripts/RemediationScripts/Remediate-TrustedLaunchforAVDHostPool.ps1",
            "LoadCommand": "Remediate-TrustedLaunchforAVDHostPool.ps1",     
            "InitCommand": "Enable-AVDHostPoolSecureBootAndvTPM",
            "RollbackMetadata":
                {
                    "RollbackCommand": "Disable-AVDHostPoolSecureBootAndvTPM",
                    "Arguments": ["SubscriptionId"]
                }
        },
        {
            "ControlId": "Azure_AVD_Audit_Enable_HostPool_BootDiagnostics",
            "EnableRemediation": "true",
            "RemediationScriptUrl": "https://raw.githubusercontent.com/azsk/AzTS-docs/main/Scripts/RemediationScripts/Remediate-BootDiagnosticsforAVDHostPool.ps1",
            "LoadCommand": "Remediate-BootDiagnosticsforAVDHostPool.ps1",     
            "InitCommand": "Enable-AVDHostPoolBootDiagnosticWithManagedStorageAccount",
            "RollbackMetadata":
                {
                    "RollbackCommand": "Disable-AVDHostPoolBootDiagnosticWithManagedStorageAccount",
                    "Arguments": ["SubscriptionId"]
                }
        },
        {
<<<<<<< HEAD
            "ControlId": "Azure_VirtualMachineScaleSet_SI_Enforce_Automatic_Upgrade_Policy",
            "EnableRemediation": "true",
            "RemediationScriptUrl": "https://raw.githubusercontent.com/azsk/AzTS-docs/main/Scripts/RemediationScripts/Remediate-ConfigureUpgradePolicyModeForVMSS.ps1",
            "LoadCommand": "Remediate-ConfigureUpgradePolicyModeForVMSS.ps1",     
            "InitCommand": "Configure-UpgradePolicyMode",
            "RollbackMetadata":
                {
                    "RollbackCommand": "Reset-UpgradePolicyMode",
                    "Arguments": ["SubscriptionId"]
                }
        },
        {
            "ControlId": "Azure_AppService_AuthN_FTP_and_SCM_Access_Disable_Basic_Auth",
            "EnableRemediation": "true",
            "RemediationScriptUrl": "https://raw.githubusercontent.com/azsk/AzTS-docs/main/Scripts/RemediationScripts/Remediate-DisableBasicAuthForAppServices.ps1",
            "LoadCommand": "Remediate-DisableBasicAuthForAppServices.ps1",     
            "InitCommand": "Disable-BasicAuthForAppServices",
            "RollbackMetadata":
                {
                    "RollbackCommand": "Enable-BasicAuthForAppServices",
=======
            "ControlId": "Azure_SynapseWorkspace_AuthN_SQL_Pools_Use_Microsoft_Entra_ID_Only",
            "EnableRemediation": "true",
            "RemediationScriptUrl": "https://raw.githubusercontent.com/azsk/AzTS-docs/main/Scripts/RemediationScripts/Remediate-EnableEntraIdAuthenticationOnlyForSynapseWorkspace.ps1",
            "LoadCommand": "Remediate-EnableEntraIdAuthenticationOnlyForSynapseWorkspace.ps1",     
            "InitCommand": "Enable-MSEntraIDOnlyAuthenticationForSynapseWorkspace",
            "RollbackMetadata":
                {
                    "RollbackCommand": "Disable-MSEntraIDOnlyAuthenticationForSynapseWorkspaces",
>>>>>>> ba7280e1
                    "Arguments": ["SubscriptionId"]
                }
        }

    ]
}<|MERGE_RESOLUTION|>--- conflicted
+++ resolved
@@ -334,7 +334,6 @@
                 }
         },
         {
-<<<<<<< HEAD
             "ControlId": "Azure_VirtualMachineScaleSet_SI_Enforce_Automatic_Upgrade_Policy",
             "EnableRemediation": "true",
             "RemediationScriptUrl": "https://raw.githubusercontent.com/azsk/AzTS-docs/main/Scripts/RemediationScripts/Remediate-ConfigureUpgradePolicyModeForVMSS.ps1",
@@ -355,7 +354,10 @@
             "RollbackMetadata":
                 {
                     "RollbackCommand": "Enable-BasicAuthForAppServices",
-=======
+                    "Arguments": ["SubscriptionId"]
+                }
+        },
+        {
             "ControlId": "Azure_SynapseWorkspace_AuthN_SQL_Pools_Use_Microsoft_Entra_ID_Only",
             "EnableRemediation": "true",
             "RemediationScriptUrl": "https://raw.githubusercontent.com/azsk/AzTS-docs/main/Scripts/RemediationScripts/Remediate-EnableEntraIdAuthenticationOnlyForSynapseWorkspace.ps1",
@@ -364,7 +366,6 @@
             "RollbackMetadata":
                 {
                     "RollbackCommand": "Disable-MSEntraIDOnlyAuthenticationForSynapseWorkspaces",
->>>>>>> ba7280e1
                     "Arguments": ["SubscriptionId"]
                 }
         }
