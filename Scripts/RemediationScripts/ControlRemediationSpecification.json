{
    "Description": "Specifies metadata about Remediation scripts",
    "RemediationScriptsBaseUrl": "https://aka.ms/azts/remediation/",
    "RemediationSpecification": [
        {
            "ControlId": "Azure_Storage_AuthN_Dont_Allow_Anonymous",
            "EnableRemediation": "true",
            "RemediationScriptUrl": "https://raw.githubusercontent.com/azsk/AzTS-docs/main/Scripts/RemediationScripts/Remediate-AnonymousAccessOnContainers.ps1",
            "LoadCommand": "Remediate-AnonymousAccessOnContainers.ps1",     
            "InitCommand": "Remove-AnonymousAccessOnContainers",
            "RollbackMetadata":
                {
                    "RollbackCommand": "Set-AnonymousAccessOnContainers",
                    "Arguments":["SubscriptionId","RollBackType"]
                }
        },
        {
            "ControlId": "Azure_Storage_DP_Encrypt_In_Transit",
            "EnableRemediation": "true",
            "RemediationScriptUrl": "https://raw.githubusercontent.com/azsk/AzTS-docs/main/Scripts/RemediationScripts/Remediate-EnableEncryptionInTransitForStorageAccounts.ps1",
            "LoadCommand": "Remediate-EnableEncryptionInTransitForStorageAccounts.ps1",     
            "InitCommand": "Enable-StorageEncryptionInTransit",
            "RollbackMetadata":
                {
                    "RollbackCommand": "Disable-StorageEncryptionInTransit",
                    "Arguments":["SubscriptionId"]
                }
        },
        {
            "ControlId": "Azure_AppService_Config_Disable_Remote_Debugging",
            "EnableRemediation": "true",
            "RemediationScriptUrl": "https://raw.githubusercontent.com/azsk/AzTS-docs/main/Scripts/RemediationScripts/Remediate-DisableRemoteDebuggingForAppServices.ps1",
            "LoadCommand": "Remediate-DisableRemoteDebuggingForAppServices.ps1",     
            "InitCommand": "Disable-RemoteDebuggingForAppServices",
            "RollbackMetadata":
                {
                    "RollbackCommand": "Enable-RemoteDebuggingForAppServices",
                    "Arguments":["SubscriptionId"]
                }
        },
        {
            "ControlId": "Azure_AppService_DP_Dont_Allow_HTTP_Access",
            "EnableRemediation": "true",
            "RemediationScriptUrl": "https://raw.githubusercontent.com/azsk/AzTS-docs/main/Scripts/RemediationScripts/Remediate-EnableHTTPSForAppServices.ps1",
            "LoadCommand": "Remediate-EnableHTTPSForAppServices.ps1",     
            "InitCommand": "Enable-HttpsForAppServices",
            "RollbackMetadata":
                {
                    "RollbackCommand": "Disable-HttpsForAppServices",
                    "Arguments":["SubscriptionId"]
                }
        },
        {
            "ControlId": "Azure_AppService_DP_Use_Secure_TLS_Version",
            "EnableRemediation": "true",
            "RemediationScriptUrl": "https://raw.githubusercontent.com/azsk/AzTS-docs/main/Scripts/RemediationScripts/Remediate-SetAppServiceMinReqTLSVersion.ps1",
            "LoadCommand": "Remediate-SetAppServiceMinReqTLSVersion.ps1",     
            "InitCommand": "Set-AppServiceRequiredTLSVersion",
            "RollbackMetadata":
                {
                    "RollbackCommand": "Reset-AppServiceRequiredTLSVersion",
                    "Arguments":["SubscriptionId"]
                }
        },
        {
            "ControlId": "Azure_ContainerRegistry_Config_Enable_Security_Scanning",
            "EnableRemediation": "true",
            "RemediationScriptUrl": "https://raw.githubusercontent.com/azsk/AzTS-docs/main/Scripts/RemediationScripts/Remediate-EnableSecurityScanningForContainerRegistry.ps1",
            "LoadCommand": "Remediate-EnableSecurityScanningForContainerRegistry.ps1",     
            "InitCommand": "Enable-SecurityScanningIdentityForContainerRegistry",
            "RollbackMetadata":
                {
                    "RollbackCommand": "Disable-SecurityScanningIdentityForContainerRegistry",
                    "Arguments":["SubscriptionId"]
                }
        },
        {
            "ControlId": "Azure_KubernetesService_AuthN_Enabled_AAD",
            "EnableRemediation": "true",
            "RemediationScriptUrl": "https://raw.githubusercontent.com/azsk/AzTS-docs/main/Scripts/RemediationScripts/Remediate-EnableAADForKubernetesService.ps1",
            "LoadCommand": "Remediate-EnableAADForKubernetesService.ps1",     
            "InitCommand": "Enable-AADForKubernetes",
            "RollbackMetadata":
                {
                    "RollbackCommand": "",
                    "Arguments":["SubscriptionId"]
                }
        },
        {
            "ControlId": "Azure_APIManagement_AuthN_Use_AAD_for_Client_AuthN",
            "EnableRemediation": "true",
            "RemediationScriptUrl": "https://raw.githubusercontent.com/azsk/AzTS-docs/main/Scripts/RemediationScripts/Remediate-DeleteNonAADIdentityProvidersInAPIManagementServices.ps1",
            "LoadCommand": "Remediate-DeleteNonAADIdentityProvidersInAPIManagementServices.ps1",     
            "InitCommand": "Delete-NonAadIdentityProvidersInApiManagementServices",
            "RollbackMetadata":
                {
                    "RollbackCommand": "",
                    "Arguments":["SubscriptionId"]
                }
        },
        {
            "ControlId": "Azure_APIManagement_DP_Use_HTTPS_URL_Scheme",
            "EnableRemediation": "true",
            "RemediationScriptUrl": "https://raw.githubusercontent.com/azsk/AzTS-docs/main/Scripts/RemediationScripts/Remediate-EnableHTTPSForAPIsInAPIManagementServices.ps1",
            "LoadCommand": "Remediate-EnableHTTPSForAPIsInAPIManagementServices.ps1",     
            "InitCommand": "Enable-HttpsForApisInApiManagementServices",
            "RollbackMetadata":
                {
                    "RollbackCommand": "Disable-HttpsForApisInApiManagementServices",
                    "Arguments":["SubscriptionId"]
                }
        },
        {
            "ControlId": "Azure_SQLDatabase_DP_Enable_TDE",
            "EnableRemediation": "true",
            "RemediationScriptUrl": "https://raw.githubusercontent.com/azsk/AzTS-docs/main/Scripts/RemediationScripts/Remediate-TransparentDataEncryptionForSQLServers.ps1",
            "LoadCommand": "Remediate-TransparentDataEncryptionForSQLServers.ps1",     
            "InitCommand": "Enable-TransparentDataEncryptionForSqlServers",
            "RollbackMetadata":
                {
                    "RollbackCommand": "Disable-TransparentDataEncryptionForSqlServers",
                    "Arguments":["SubscriptionId"]
                }
        },
        {
            "ControlId": "Azure_CloudService_SI_Disable_RemoteDesktop_Access",
            "EnableRemediation": "true",
            "RemediationScriptUrl": "https://raw.githubusercontent.com/azsk/AzTS-docs/main/Scripts/RemediationScripts/Remediate-RemoteDesktopAccess.ps1",
            "LoadCommand": "Remediate-RemoteDesktopAccess.ps1",
            "InitCommand": "Disable-RemoteDesktopAccess",
            "RollbackMetadata": 
               {
                    "RollbackCommand": "",
                    "Arguments": [ "SubscriptionId" ]
               }
        },
        {
            "ControlId": "Azure_ServiceFabric_DP_Set_Property_ClusterProtectionLevel",
            "EnableRemediation": "true",
            "RemediationScriptUrl": "https://raw.githubusercontent.com/azsk/AzTS-docs/main/Scripts/RemediationScripts/Remediate-SetClusterProtectionLevelForServiceFabric.ps1",
            "LoadCommand": "Remediate-SetClusterProtectionLevelForServiceFabric.ps1",
            "InitCommand": "Set-ClusterProtectionLeveltoEncryptandSignforServiceFabric",
            "RollbackMetadata":
               {
                    "RollbackCommand": "Set-ClusterProtectionLeveltoPreviousValueforServiceFabric",
                    "Arguments": [ "SubscriptionId", "RollBackType" ]
               }
        },
        {
            "ControlId": "Azure_AppService_DP_Use_Secure_FTP_Deployment",
            "EnableRemediation": "true",
            "RemediationScriptUrl": "https://raw.githubusercontent.com/azsk/AzTS-docs/main/Scripts/RemediationScripts/Remediate-SecureFTPDeploymentForAppServices.ps1",
            "LoadCommand": "Remediate-SecureFTPDeploymentForAppServices.ps1",     
            "InitCommand": "Enable-SecureFTPDeploymentForAppServices",
            "RollbackMetadata":
             {
                  "RollbackCommand": "Disable-SecureFTPDeploymentForAppServices",
                  "Arguments":["SubscriptionId"]
             }
        },
        {
            "ControlId": "Azure_DBForMySQLFlexibleServer_DP_Enable_SSL",
            "EnableRemediation": "true",
            "RemediationScriptUrl": "https://raw.githubusercontent.com/azsk/AzTS-docs/main/Scripts/RemediationScripts/Remediate-EnableSSLDBForMySQLFlexibleServer.ps1",
            "LoadCommand": "Remediate-EnableSSLDBForMySQLFlexibleServer.ps1",     
            "InitCommand": "Enable-SSLForDBForMySQLFlexibleServer",
            "RollbackMetadata":
                {
                    "RollbackCommand": "Disable-SSLForDBForMySQLFlexibleServer",
                    "Arguments":["SubscriptionId"]
                }
        },
        {
            "ControlId": "Azure_Storage_DP_Use_Secure_TLS_Version",
            "EnableRemediation": "true",
            "RemediationScriptUrl": "https://raw.githubusercontent.com/azsk/AzTS-docs/main/Scripts/RemediationScripts/Remediate-SetStorageAccountMinReqTLSVersion.ps1",
            "LoadCommand": "Remediate-SetStorageAccountMinReqTLSVersion.ps1",     
            "InitCommand": "Set-StorageAccountRequiredTLSVersion",
            "RollbackMetadata":
             {
                  "RollbackCommand": "Reset-StorageAccountRequiredTLSVersion",
                  "Arguments":["SubscriptionId"]
             }
         },    
         {    
            "ControlId": "Azure_SQLDatabase_DP_Use_Secure_TLS_Version",
            "EnableRemediation": "true",
            "RemediationScriptUrl": "https://raw.githubusercontent.com/azsk/AzTS-docs/main/Scripts/RemediationScripts/Remediate-SetSQLServerMinReqTLSVersion.ps1",
            "LoadCommand": "Remediate-SetSQLServerMinReqTLSVersion.ps1",     
            "InitCommand": "Set-SQLServerRequiredTLSVersion",
            "RollbackMetadata":
             {
                  "RollbackCommand": "Reset-SQLServerRequiredTLSVersion",
                   "Arguments":["SubscriptionId"]
             }
        },
        {
            "ControlId": "Azure_ServiceBus_DP_Use_Secure_TLS_Version",
            "EnableRemediation": "true",
            "RemediationScriptUrl": "https://raw.githubusercontent.com/azsk/AzTS-docs/main/Scripts/RemediationScripts/Remediate-SetServiceBusMinReqTLSVersion.ps1",
            "LoadCommand": "Remediate-SetServiceBusMinReqTLSVersion.ps1",     
            "InitCommand": "Set-SecureTLSVersionForServiceBusNamespaces",
            "RollbackMetadata":
             {
                  "RollbackCommand": "Reset-SecureTLSVersionForServiceBusNamespaces",
                  "Arguments":["SubscriptionId"]
             }
        },
        {
            "ControlId": "Azure_Storage_AuthZ_Set_SAS_Expiry_Interval",
            "EnableRemediation": "true",
            "RemediationScriptUrl": "https://raw.githubusercontent.com/azsk/AzTS-docs/main/Scripts/RemediationScripts/Remediate-SASExpiryIntervalForStorageAccounts.ps1",
            "LoadCommand": "Remediate-SASExpiryIntervalForStorageAccounts.ps1",     
            "InitCommand": "Set-SASExpiryInterval",
            "RollbackMetadata":
             {
                  "RollbackCommand": "Reset-SASExpiryInterval",
                  "Arguments":["SubscriptionId"]
             }
        },
      {
        "ControlId": "Azure_SQLManagedInstance_DP_Use_Secure_TLS_Version",
        "EnableRemediation": "true",
        "RemediationScriptUrl": "https://raw.githubusercontent.com/azsk/AzTS-docs/main/Scripts/RemediationScripts/Remediate-SetSQLServerMinReqTLSVersion.ps1",
        "LoadCommand": "Remediate-SetSQLManagedInstanceMinReqTLSVersion.ps1",
        "InitCommand": "Set-SQLManagedInstanceRequiredTLSVersion",
        "RollbackMetadata": {
          "RollbackCommand": "Reset-SQLManagedInstanceRequiredTLSVersion",
          "Arguments": [ "" ]
        }
      },
      {
        "ControlId": "Azure_EventHub_DP_Use_Secure_TLS_Version",
        "EnableRemediation": "true",
        "RemediationScriptUrl": "https://raw.githubusercontent.com/azsk/AzTS-docs/main/Scripts/RemediationScripts/Remediate-SetEventHubNamespaceMinTLSVersion.ps1",
        "LoadCommand": "Remediate-SetEventHubNamespaceMinTLSVersion.ps1",
        "InitCommand": "Set-MinTLSVersionForEventHubNamespace",
        "RollbackMetadata": {
          "RollbackCommand": "Reset-TLSVersionForEventHubNamespace",
          "Arguments": [ "SubscriptionId" ]
        }
      },
      {
        "ControlId": "Azure_DBForMySQLFlexibleServer_DP_Use_Secure_TLS_Version",
        "EnableRemediation": "true",
        "RemediationScriptUrl": "https://raw.githubusercontent.com/azsk/AzTS-docs/main/Scripts/RemediationScripts/Remediate-SetDBForMySQLFlexibleServerMinReqTLSVersion.ps1",
        "LoadCommand": "Remediate-SetDBForMySQLFlexibleServerMinReqTLSVersion.ps1",
        "InitCommand": "Set-SecureTLSVersionForDBForMySQLFlexibleServer",
        "RollbackMetadata": {
          "RollbackCommand": "Reset-SecureTLSVersionForDBForMySQLFlexibleServer",
          "Arguments": [ "SubscriptionId" ]
        }
      },
      {
        "ControlId": "Azure_AutomationAccounts_DP_Encrypt_Variables",
        "EnableRemediation": "true",
        "RemediationScriptUrl": "https://raw.githubusercontent.com/azsk/AzTS-docs/main/Scripts/RemediationScripts/Remediate-EncryptAutomationAccountVariables.ps1",
        "LoadCommand": "Remediate-EncryptAutomationAccountVariables.ps1",
        "InitCommand": "Encrypt-AutomationAccountVariables",
        "RollbackMetadata": {
          "RollbackCommand": "",
          "Arguments": [ "" ]
        }
      },
      {
        "ControlId": "Azure_SQLServer_AuthN_Dont_Allow_Public_Network_Access",
        "EnableRemediation": "true",
        "RemediationScriptUrl": "https://raw.githubusercontent.com/azsk/AzTS-docs/main/Scripts/RemediationScripts/Remediate-DisablePublicNetworkAccessOnSqlServer.ps1",
        "LoadCommand": "Remediate-DisablePublicNetworkAccessOnSqlServer.ps1",
        "InitCommand": "Disable-SQLServerPublicNetworkAccess",
        "RollbackMetadata": {
          "RollbackCommand": "Enable-SQLServerPublicNetworkAccess",
          "Arguments": [ "SubscriptionId" ]
        }
<<<<<<< HEAD
       },
       {
=======
      },
        {
>>>>>>> fe102a77
            "ControlId": "Azure_KubernetesService_AuthN_Disable_Local_Accounts",
            "EnableRemediation": "true",
            "RemediationScriptUrl": "https://raw.githubusercontent.com/azsk/AzTS-docs/main/Scripts/RemediationScripts/Remediate-DisableLocalAccountsForKubernetesService.ps1",
            "LoadCommand": "Remediate-DisableLocalAccountsForKubernetesService.ps1",     
            "InitCommand": "Disable-LocalAccountsForKubernetes",
            "RollbackMetadata":
                {
                    "RollbackCommand": "",
                    "Arguments":["SubscriptionId"]
                }
        },
        {
            "ControlId": "Azure_RedisCache_DP_Use_Secure_TLS_Version",
            "EnableRemediation": "true",
            "RemediationScriptUrl": "https://raw.githubusercontent.com/azsk/AzTS-docs/main/Scripts/RemediationScripts/Remediate-SetRedisCacheMinReqTLSVersion.ps1",
            "LoadCommand": "Remediate-SetRedisCacheMinReqTLSVersion.ps1",     
            "InitCommand": "Set-RedisCacheMinReqTLSVersion",
            "RollbackMetadata":
                {
                    "RollbackCommand": "Reset-RedisCacheMinReqTLSVersion",
                    "Arguments":["SubscriptionId"]
                }
        }
    ]
}<|MERGE_RESOLUTION|>--- conflicted
+++ resolved
@@ -272,13 +272,8 @@
           "RollbackCommand": "Enable-SQLServerPublicNetworkAccess",
           "Arguments": [ "SubscriptionId" ]
         }
-<<<<<<< HEAD
-       },
-       {
-=======
-      },
-        {
->>>>>>> fe102a77
+      },
+        {
             "ControlId": "Azure_KubernetesService_AuthN_Disable_Local_Accounts",
             "EnableRemediation": "true",
             "RemediationScriptUrl": "https://raw.githubusercontent.com/azsk/AzTS-docs/main/Scripts/RemediationScripts/Remediate-DisableLocalAccountsForKubernetesService.ps1",
