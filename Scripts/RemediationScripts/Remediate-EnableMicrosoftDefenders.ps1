<##########################################

# Overview:
    This script is used to configure Microsoft Defender on subscription.

# ControlId: 
    Azure_Subscription_Config_Enable_MicrosoftDefender_Databases
    Azure_Subscription_Config_Enable_MicrosoftDefender_ResourceManager
    Azure_Subscription_Config_Enable_MicrosoftDefender_AppService
    Azure_Subscription_Config_Enable_MicrosoftDefender_Storage
    Azure_Subscription_Config_Enable_MicrosoftDefender_Container
    Azure_Subscription_Config_Enable_MicrosoftDefender_Servers
    Azure_Subscription_Config_Enable_MicrosoftDefender_KeyVault
    Azure_Subscription_Config_Enable_MicrosoftDefender_CSPM

# Pre-requisites:
    1. You will need Owner role on subscription.
    2. Must be connected to Azure with an authenticated account.

# Steps performed by the script:
    To remediate:
        1. Install and validate pre-requisites to run the script for subscription.
        2. Get the list of resource types that do not have Microsoft Defender plan enabled, from subscription.
        3. Take a backup of these non-compliant resource types.
        4. Register 'Microsoft.Security' provider and enable Microsoft Defender plan for all non-compliant resource types for subscription.
    
    To roll back:
        1. Validate and install the modules required to run the script.
        2. Get the list of resource type in a Subscription, the changes made to which previously, are to be rolled back.
        3. Roll back resource type in the Subscription.

# Step to execute script:
    To remediate:
        1. Download the script.
        2. Load the script in a PowerShell session. Refer https://aka.ms/AzTS-docs/RemediationscriptExcSteps to know more about loading the script.
        3. Execute the script to remediate resource type in the Subscription. Refer `Examples`, below.

    To roll back:
        1. Download the script.
        2. Load the script in a PowerShell session. Refer https://aka.ms/AzTS-docs/RemediationscriptExcSteps to know more about loading the script.
        3. Execute the script to rollback on all resource type in the Subscription. Refer `Examples`, below.

# Command to execute:
    To remediate:
        1. Run below command to configure Microsoft Defender for subscription with all the resource type. 
           
            Enable-MicrosoftDefender -SubscriptionId 00000000-xxxx-0000-xxxx-000000000000 -PerformPreReqCheck -EnableAllRequiredResourceTypes
        
        2. Run below command to configure Microsoft Defender for subscription with selected resource type (App service). 

            Enable-MicrosoftDefender -SubscriptionId 00000000-xxxx-0000-xxxx-000000000000 -PerformPreReqCheck -EnableAppService
        
        3. Run below command to configure Microsoft Defender for subscription with selected resource type (App service,Storage). 

            Enable-MicrosoftDefender -SubscriptionId 00000000-xxxx-0000-xxxx-000000000000 -PerformPreReqCheck -EnableAppService - EnableStorage
        
        To know more about parameter execute:
            Get-Help Enable-MicrosoftDefender -Detailed
            
        To roll back:
        1. Run below command to roll back Microsoft Defender for subscription with all the resource type. 
           
            Remove-ConfigMicrosoftDefender -SubscriptionId 00000000-xxxx-0000-xxxx-000000000000 -PerformPreReqCheck -FilePath  C:\AzTS\Subscriptions\00000000-xxxx-0000-xxxx-000000000000\MicrosoftDefender\RemediatedResourceType.csv
        
        To know more about parameter execute:
   
            Get-Help Remove-ConfigMicrosoftDefender -Detailed

########################################
#>
function Setup-Prerequisites
{
    <#
    .SYNOPSIS
    This command would check pre requisites modules.
    .DESCRIPTION
    This command would check pre requisites modules to perform remediation.
    #>

    $requiredModules = @("Az.Resources", "Az.Security", "Az.Accounts")
    
    Write-Host "Required modules: $($requiredModules -join ', ')" -ForegroundColor $([Constants]::MessageType.Info)
    Write-Host "Checking if the required modules are present..."

    $availableModules = $(Get-Module -ListAvailable $requiredModules -ErrorAction Stop)

    # Check if the required modules are installed.
    $requiredModules | ForEach-Object {
        if ($availableModules.Name -notcontains $_) {
            Write-Host "Installing [$($_)] module..." -ForegroundColor $([Constants]::MessageType.Info)
            Install-Module -Name $_ -Scope CurrentUser -Repository 'PSGallery' -ErrorAction Stop
            Write-Host "[$($_)] module is installed." -ForegroundColor $([Constants]::MessageType.Update)
        }
        else {
            Write-Host "[$($_)] module is present." -ForegroundColor $([Constants]::MessageType.Update)
        }
    }
    Write-Host "All required modules are present." -ForegroundColor $([Constants]::MessageType.Update)
}

function Fetch-API {
    param (
        [Parameter(Mandatory=$true)]
        [string]$Method,
        
        [Parameter(Mandatory=$true)]
        [string]$Uri,
        
        [Parameter(Mandatory=$false)]
        [hashtable]$Body = @{},
        
        [Parameter(Mandatory=$false)]
        [hashtable]$Headers = @{}
    )

    $cloudEnvironmentResourceManagerUrl = (Get-AzContext).Environment.ResourceManagerUrl
    $accessToken = Get-AzAccessToken -ResourceUrl $cloudEnvironmentResourceManagerUrl
    $authHeader = "Bearer " + $accessToken.Token
    $Headers["Authorization"] = $authHeader
    $Headers["Content-Type"] = "application/json"

    try {
        switch ($Method.ToUpper()) {
            "GET" {
                $response = Invoke-WebRequest -Uri $Uri -Method Get -Headers $Headers -UseBasicParsing -ErrorAction Stop
            }
            "POST" {
                $jsonBody = $Body | ConvertTo-Json
                $response = Invoke-WebRequest -Uri $Uri -Method Post -Headers $Headers -Body $jsonBody -UseBasicParsing -ErrorAction Stop
            }
            "PUT" {
                $jsonBody = $Body | ConvertTo-Json
                $response = Invoke-WebRequest -Uri $Uri -Method Put -Headers $Headers -Body $jsonBody -UseBasicParsing -ErrorAction Stop
            }
            "DELETE" {
                $response = Invoke-WebRequest -Uri $Uri -Method Delete -Headers $Headers -UseBasicParsing -ErrorAction Stop
            }
            default {
                throw "Unsupported HTTP method: $Method"
            }
        }

        if ($response.StatusCode -eq 200 -or $response.StatusCode -eq 201) {
            return $response.Content | ConvertFrom-Json
        }
        else {
            throw "API call failed with status code $($response.StatusCode)"
        }
    }
    catch {
        Write-Error "Error occurred: $_"
    }
}

function Remediate-VirtualMachines {
    param (
        [string]$subscriptionId,          # Subscription ID
        [string]$reqMDCTier,              # Required MDC Tier (e.g., Standard, Free)
        [string]$vulnerabilityAssessmentEnabled, # Current server vulnerability assessment setting (e.g., MdeTvm)
        [string]$requiredVulnerabilityAssessmentProvider, # Current server vulnerability assessment setting (e.g., MdeTvm)
        [bool]$endpointProtectionEnabled,             # Whether WDATP is already enabled
        [bool]$Force
    )
    try {
        $virtualMachinePricing = Set-AzSecurityPricing -Name "VirtualMachines" -PricingTier $reqMDCTier
    }
    catch {
        Write-Host "Failed to set pricing tier for VirtualMachines" -ForegroundColor $([Constants]::MessageType.Error)
        Write-Host $_.Exception.Message -ForegroundColor $([Constants]::MessageType.Error)
    }

    if ($vulnerabilityAssessmentEnabled -ne $requiredVulnerabilityAssessmentProvider) {
        $proceedWithUpdate = $Force

        if (-not $Force) {
            # Inform user and get confirmation only if Force is not set
            $confirmation = Read-Host "The current vulnerability setting is $vulnerabilityAssessmentEnabled. Once changed to $requiredVulnerabilityAssessmentProvider, you cannot roll back to the previous setting. Do you still want to remediate? (Y/N)"
            $proceedWithUpdate = $confirmation -eq "Y"
        }

        if ($proceedWithUpdate) {
            $assessmentUri = "https://management.azure.com/subscriptions/$subscriptionId/providers/Microsoft.Security/serverVulnerabilityAssessmentsSettings/AzureServersSetting?api-version=2022-01-01-preview"
            $assessmentBody = @{
                kind = "AzureServersSetting"
                properties = @{
                    selectedProvider = $requiredVulnerabilityAssessmentProvider
                }
            }

            try {
                $res = Fetch-API -Method "PUT" -Uri $assessmentUri -Body $assessmentBody
                Write-Host "Server vulnerability assessment settings updated to $($res.properties.selectedProvider)." -ForegroundColor $([Constants]::MessageType.Update)
            }
            catch {
                Write-Host "Failed to update server vulnerability assessment settings"
                Write-Host $_.Exception.Message -ForegroundColor $([Constants]::MessageType.Error)
            }
        }
        else {
            Write-Host "User chose not to remediate the vulnerability setting. Skipping update."
        }
    }

    if (-not $endpointProtectionEnabled) {
        $wdAtpUri = "https://management.azure.com/subscriptions/$subscriptionId/providers/Microsoft.Security/settings/WDATP?api-version=2021-06-01"
        $wdAtpBody = @{
            id = "/subscriptions/$subscriptionId/providers/Microsoft.Security/settings/WDATP"
            name = "WDATP"
            type = "Microsoft.Security/settings"
            kind = "DataExportSettings"
            properties = @{
                enabled = "true"
            }
        }

        try {
            $res = Fetch-API -Method "PUT" -Uri $wdAtpUri -Body $wdAtpBody
            $wdAtpStatus = if ($res.properties.enabled) { "enabled" } else { "disabled" }
            Write-Host "Endpoint Protection (WDATP) setting is $wdAtpStatus." -ForegroundColor $([Constants]::MessageType.Update)
        }
        catch {
            Write-Host "Failed to update WDATP settings"
            Write-Host $_.Exception.Message -ForegroundColor $([Constants]::MessageType.Error)
        }
    }

    return $virtualMachinePricing
}



function Check-VirtualMachineCompliance {
    param (
        [Parameter(Mandatory=$true)]
        [pscustomobject]$resource,
        [Parameter(Mandatory=$true)]
        [string]$subscriptionId,
        [Parameter(Mandatory=$true)]
        [string]$reqMDCTier,
        [Parameter(Mandatory=$true)]
        [string]$requiredVulnerabilityAssessmentProvider
    )

    $isNonCompliant = $false
    $wdAtpEnabled = $null
    $assessmentProvider = $null
    $securityEndpointProtectionSettingAPI = "https://management.azure.com/subscriptions/$subscriptionId/providers/Microsoft.Security/settings/WDATP?api-version=2022-05-01"
    $securityVulnerabilityAssessmentSettingAPI = "https://management.azure.com/subscriptions/$subscriptionId/providers/Microsoft.Security/serverVulnerabilityAssessmentsSettings?api-version=2023-05-01"

    if ($resource.PricingTier -ne $reqMDCTier) {
        $isNonCompliant = $true
    }

    try {
        $wdAtpResponse = Fetch-API -Method Get -Uri $securityEndpointProtectionSettingAPI -ErrorAction Stop
        $wdAtpEnabled = $wdAtpResponse.properties.enabled
        if ($wdAtpEnabled -eq $false) {
            $isNonCompliant = $true
        }
    }
    catch {
        Write-Warning "Failed to fetch WDATP settings: $_"
        $isNonCompliant = $true
    }

    try {
        $assessmentResponse = Fetch-API -Method Get -Uri $securityVulnerabilityAssessmentSettingAPI -ErrorAction Stop
        $assessmentProvider = $assessmentResponse.value[0].properties.selectedProvider
        if ($assessmentProvider -ne $requiredVulnerabilityAssessmentProvider) {
            $isNonCompliant = $true
        }
    }
    catch {
        Write-Warning "Failed to fetch server vulnerability assessment settings: $_"
        $isNonCompliant = $true
    }

    $complianceModel = [pscustomobject]@{
        IsCompliant        = -not $isNonCompliant
        Name               = $resource.Name
        PricingTier        = $resource.PricingTier
        Id                 = $resource.Id
        SubPlan            = $resource.SubPlan
        Extensions         = $resource.Extensions
        endpointProtectionEnabled       = $wdAtpEnabled
        vulnerabilityAssessmentEnabled  = $assessmentProvider
    }

    return $complianceModel
}


function Enable-MicrosoftDefender
{
    <#
    .SYNOPSIS
    This command would help in remediating 'Azure_Subscription_Config_Enable_MicrosoftDefender_Databases', 'Azure_Subscription_Config_Enable_MicrosoftDefender_ResourceManager',
    'Azure_Subscription_Config_Enable_MicrosoftDefender_AppService',
    'Azure_Subscription_Config_Enable_MicrosoftDefender_Storage',
    'Azure_Subscription_Config_Enable_MicrosoftDefender_Container',
    'Azure_Subscription_Config_Enable_MicrosoftDefender_Servers',
    'Azure_Subscription_Config_Enable_MicrosoftDefender_KeyVault'.
    'Azure_Subscription_Config_Enable_MicrosoftDefender_CSPM' control.
    
    .DESCRIPTION
    This command would help in remediating 'Azure_Subscription_Config_Enable_MicrosoftDefender_Databases',
    'Azure_Subscription_Config_Enable_MicrosoftDefender_ResourceManager',
    'Azure_Subscription_Config_Enable_MicrosoftDefender_AppService',
    'Azure_Subscription_Config_Enable_MicrosoftDefender_Storage',
    'Azure_Subscription_Config_Enable_MicrosoftDefender_Container',
    'Azure_Subscription_Config_Enable_MicrosoftDefender_Servers',
    'Azure_Subscription_Config_Enable_MicrosoftDefender_KeyVault',
    'Azure_Subscription_Config_Enable_MicrosoftDefender_CSPM'  control.
    
    .PARAMETER SubscriptionId
    Enter subscription id on which remediation needs to be performed.

    .PARAMETER Force
    Specifies a forceful remediation without any prompts.
    
    .PARAMETER PerformPreReqCheck
    Perform pre requisites check to ensure all required modules to perform remediation operation are available.

    .PARAMETER EnableDatabases
    Specifies that databases resource type pricing tier is set to standard.

    .PARAMETER EnableResourceManager
    Specifies that resource manager resource type pricing tier is set to standard.

    .PARAMETER EnableAppService
    Specifies that app service resource type pricing tier is set to standard.

    .PARAMETER EnableStorage
    Specifies that storage resource type pricing tier is set to standard and subplan set to DefenderForStorageV2 .

    .PARAMETER EnableContainer
    Specifies that container resource type pricing tier is set to standard.

    .PARAMETER EnableServers
    Specifies that servers resource type pricing tier is set to standard.

    .PARAMETER EnableKeyVault
    Specifies that key vault resource type pricing tier is set to standard.

    .PARAMETER EnableAllRequiredResourceTypes
    Specifies that all resource type pricing tier is set to standard and for storage subplan is set to DefenderForStorageV2.

    .PARAMETER EnableAI
    Specifies that AI workload resource type pricing tier is set to standard.
    
    .INPUTS
    None. You cannot pipe objects to  Enable-MicrosoftDefender.

    .OUTPUTS
    None. Enable-MicrosoftDefender does not return anything that can be piped and used as an input to another command.

    .EXAMPLE
    PS> Enable-MicrosoftDefender -SubscriptionId 00000000-xxxx-0000-xxxx-000000000000 -PerformPreReqCheck -EnableAllRequiredResourceTypes

    .EXAMPLE
    PS> Enable-MicrosoftDefender -SubscriptionId 00000000-xxxx-0000-xxxx-000000000000 -PerformPreReqCheck -EnableAppService

    .EXAMPLE
    PS> Enable-MicrosoftDefender -SubscriptionId 00000000-xxxx-0000-xxxx-000000000000 -PerformPreReqCheck -EnableAppService - EnableStorage
    #>

    param (
        [string]
        [Parameter(ParameterSetName = "EnableSelected",Mandatory = $true, HelpMessage = "Enter subscription id for remediation")]
        [Parameter(ParameterSetName = "EnableAll", Mandatory = $true, HelpMessage = "Enter subscription id for remediation")]
        $SubscriptionId,

        [Switch]
        [Parameter(ParameterSetName = "EnableSelected", HelpMessage = "Specifies validation of prerequisites for the command")]
        [Parameter(ParameterSetName = "EnableAll", HelpMessage = "Specifies validation of prerequisites for the command")]
        $PerformPreReqCheck,

        [Switch]
        [Parameter(ParameterSetName = "EnableSelected", HelpMessage = "Specifies a forceful remediation without any prompts")]
        [Parameter(ParameterSetName = "EnableAll", HelpMessage = "Specifies validation of prerequisites for the command")]
        $Force,

        [Switch]
        [Parameter(ParameterSetName = "EnableSelected",  HelpMessage = "Specifies for all the resource provider to be enabled")]
        $EnableDatabases,

        [Switch]
        [Parameter(ParameterSetName = "EnableSelected", HelpMessage = "Specifies for all the resource provider to be enabled")]
        $EnableResourceManager,

        [Switch]
        [Parameter(ParameterSetName = "EnableSelected", HelpMessage = "Specifies for all the resource provider to be enabled")]
        $EnableAppService,

        [Switch]
        [Parameter(ParameterSetName = "EnableSelected", HelpMessage = "Specifies for all the resource provider to be enabled")]
        $EnableStorage,

        [Switch]
        [Parameter(ParameterSetName = "EnableSelected", HelpMessage = "Specifies for all the resource provider to be enabled")]
        $EnableContainer,

        [Switch]
        [Parameter(ParameterSetName = "EnableSelected", HelpMessage = "Specifies for all the resource provider to be enabled")]
        $EnableServers,

        [Switch]
        [Parameter(ParameterSetName = "EnableSelected", HelpMessage = "Specifies for all the resource provider to be enabled")]
        $EnableKeyVault,

        [Switch]
        [Parameter(ParameterSetName = "EnableSelected", HelpMessage = "Specifies for all the resource provider to be enabled")]
        $EnableCSPM,        

        [Switch]
        [Parameter(ParameterSetName = "EnableAll", Mandatory = $true, HelpMessage = "Specifies for all the resource provider to be enabled")]
        $EnableAllRequiredResourceTypes,

        [Switch]
        [Parameter(ParameterSetName = "EnableSelected", HelpMessage = "Specifies for all the resource provider to be enabled")]
        $EnableAI
    )
   
    Write-Host $([Constants]::DoubleDashLine)

    if ($PerformPreReqCheck) {
        try {
            Write-Host "[Step 1 of 4] Validating and installing the modules required to run the script..."
            Write-Host $([Constants]::SingleDashLine)
            Write-Host "Setting up prerequisites..."
            Setup-Prerequisites
        }
        catch {
            Write-Host "Error occurred while setting up prerequisites. Error: $($_)" -ForegroundColor $([Constants]::MessageType.Error)
            break
        }
    }
    else {
        Write-Host "[Step 1 of 4] Validating and installing the modules required to run the script..."
        Write-Host $([Constants]::SingleDashLine)
        Write-Host "Skipped as -PerformPreReqCheck switch is not provided." -ForegroundColor $([Constants]::MessageType.Warning)
        Write-Host $([Constants]::SingleDashLine)
    }

    # Connect to Azure account
    $context = Get-AzContext

    if ([String]::IsNullOrWhiteSpace($context)) {
        Write-Host $([Constants]::SingleDashLine)
        Write-Host "Connecting to Azure account..."
        Connect-AzAccount -Subscription $SubscriptionId -ErrorAction Stop | Out-Null
        Write-Host "Connected to Azure account." -ForegroundColor $([Constants]::MessageType.Update)
    }

    # Setting up context for the current Subscription.
    $context = Set-AzContext -SubscriptionId $SubscriptionId -ErrorAction Stop

    Write-Host $([Constants]::SingleDashLine)
    Write-Host "Subscription Name: [$($context.Subscription.Name)]"
    Write-Host "Subscription ID: [$($context.Subscription.SubscriptionId)]"
    Write-Host "Account Name: [$($context.Account.Id)]"
    Write-Host "Account Type: [$($context.Account.Type)]"
    Write-Host $([Constants]::SingleDashLine)


    Write-Host "Validating whether the current user [$($context.Account.Id)] has the required permissions to run the script for subscription [$($SubscriptionId)]..."

    # Safe Check: Checking whether the current account is of type User
    if($context.Account.Type -ne "User")
    {
        Write-Host "Warning: This script can only be run by user account type." -ForegroundColor $([Constants]::MessageType.Warning)
        return;
    }

    # Safe Check: Current user needs to be either or Owner for the subscription
    $currentLoginRoleAssignments = Get-AzRoleAssignment -SignInName $context.Account.Id -Scope "/subscriptions/$($SubscriptionId)";
    $roles = $currentLoginRoleAssignments | Where { ($_.RoleDefinitionName -eq "Owner" -or $_.RoleDefinitionName -eq "Security Admin" ) -and !($_.Scope -like "/subscriptions/$($SubscriptionId)/resourceGroups")}

    if(($roles | Measure-Object).Count -le 0)
    {
        Write-Host "Warning: This script can only be run by an Owner of subscription [$($SubscriptionId)] " -ForegroundColor $([Constants]::MessageType.Warning)
        return;
    }
    
    # Declaring required resource types and pricing tier
<<<<<<< HEAD
    $reqMDCTierResourceTypes = "VirtualMachines", "SqlServers", "AppServices", "StorageAccounts", "Containers", "KeyVaults", "SqlServerVirtualMachines", "Arm", "OpenSourceRelationalDatabases", "CosmosDbs", "CloudPosture";
=======
    $reqMDCTierResourceTypes = "VirtualMachines", "SqlServers", "AppServices", "StorageAccounts", "Containers", "KeyVaults", "SqlServerVirtualMachines", "Arm", "OpenSourceRelationalDatabases", "CosmosDbs", "AI";
>>>>>>> f6b68c74
    $reqMDCTier = "Standard";
    $requiredVulnerabilityAssessmentProvider = "MdeTvm"
    $reqProviderName = "Microsoft.Security"
    $isProviderRegister = $true
    $previousProviderRegistrationState = $false

    
    Write-Host $([Constants]::DoubleDashLine)
    Write-Host "[Step 2 of 4]: Checking [$($reqMDCTier)] pricing tier for required resource types..."
    Write-Host $([Constants]::SingleDashLine)

    # Checking IsProviderRegister with 'Microsoft.Security' provider
    $registeredProvider =  Get-AzResourceProvider -ProviderNamespace $reqProviderName | Where-Object { $_.RegistrationState -eq "Registered" }

    if($null -eq $registeredProvider)
    {
        # capture provider registration state
        $isProviderRegister = $false
        Write-Host "Found [$($reqProviderName)] provider is not registered."  -ForegroundColor $([Constants]::MessageType.Info)
        Write-Host "$reqProviderName registering [It takes 2-3 min to get registered]..." -ForegroundColor $([Constants]::MessageType.Info)
        # Registering provider with required provider name, it will take 1-2 min for registration
        try 
        {
            $provider = Register-AzResourceProvider -ProviderNamespace $reqProviderName
            Write-Host "[$reqProviderName] registering..." -ForegroundColor $([Constants]::MessageType.Info)
            while((((Get-AzResourceProvider -ProviderNamespace $reqProviderName).RegistrationState -ne "Registered") | Measure-Object).Count -gt 0)
            {
                # Checking threshold time limit to avoid getting into infinite loop
                if($thresholdTimeLimit -ge 300)
                {
                    Write-Host "Error occurred while registering [$($reqProviderName)] provider. It is taking more time than expected, Aborting process..." -ForegroundColor $([Constants]::MessageType.Error)
                    throw [System.ArgumentException] ($_)
                }
                
                Start-Sleep -Seconds 30
               
                # Incrementing threshold time limit by 30 sec in every iteration
                $thresholdTimeLimit = $thresholdTimeLimit + 30
            }
            $isProviderRegister = $true
        }
        catch 
        {
            Write-Host "Error occurred while registering $reqProviderName provider. ErrorMessage [$($_)]" -ForegroundColor $([Constants]::MessageType.Error)
            return
        }
        Write-Host "$reqProviderName provider successfully registered." -ForegroundColor $([Constants]::MessageType.Update)
    }
    else {
        $previousProviderRegistrationState = $true
    }

    $nonCompliantMDCTierResourcetype = @()
    $nonCompliantResourceType = @()
    
    $resourceType= Get-AzSecurityPricing  
    
    if($EnableAllRequiredResourceTypes -eq $true)
    {
         $resourceType | ForEach-Object {
        if ( $_.Name -eq "StorageAccounts" -and $_.SubPlan -ne "DefenderForStorageV2" )
        {
            $nonCompliantMDCTierResourcetype += $_ | select "Name", "PricingTier", "Id", "SubPlan", "Extensions"
        }
        elseif ($_.Name -eq "VirtualMachines") {
            $resource = $_ | Select-Object Name, PricingTier, Id, SubPlan, Extensions
            Write-Host "resource pricing tier $($resource.PricingTier)"
            $vm = Check-VirtualMachineCompliance -resource $resource -subscriptionId $subscriptionId -reqMDCTier $reqMDCTier -requiredVulnerabilityAssessmentProvider $requiredVulnerabilityAssessmentProvider

            if (!$vm.IsCompliant) {
                $nonCompliantMDCTierResourcetype += $vm
            }
        }
        elseif( $_.PricingTier -ne $reqMDCTier -and $reqMDCTierResourceTypes.Contains($_.Name) -and  $_.Name -ne "StorageAccounts")
        {
            $nonCompliantMDCTierResourcetype += $_ | select "Name", "PricingTier", "Id","SubPlan", "Extensions"
        }

        elseif ($_.Name -eq "CloudPosture") 
        {
                    
             if($_.PricingTier -ne $reqMDCTier)
             {
                $nonCompliantMDCTierResourcetype += $_ | select "Name", "PricingTier", "Id","SubPlan", "Extensions"
             }
             else
             {                
                # Define the array of Extension names to compare
                $ExtensionArray = @("SensitiveDataDiscovery", "ContainerRegistriesVulnerabilityAssessments", "AgentlessDiscoveryForKubernetes", "AgentlessVmScanning", "EntraPermissionsManagement")

                # Convert the JSON string to a PowerShell object
                try {
                    $jsonArray = $_.Extensions | ConvertFrom-Json
                } catch {
                    Write-Error "Failed to convert JSON string: $_"
                    return
                }
                
                # Filter by isEnabled value and select the names of enabled extensions
                $enabledNames = $jsonArray | Where-Object { $_.isEnabled -eq "True" } | Select-Object -ExpandProperty name
                
                # Compare the enabled names with the given array of Extension names and return the result as a boolean value indicating if no enabled Extension names are present in the given array
                $comparisonResult = -not ($enabledNames | Where-Object { $ExtensionArray -contains $_ })
                
                # Convert the JSON string to a PowerShell object
                #$jsonArray = $_.Extensions | ConvertFrom-Json
                if(!$comparisonResult)
                {
                   $nonCompliantMDCTierResourcetype += $_ | select "Name", "PricingTier", "Id","SubPlan", "Extensions" 
                }             
             }

            }
         } 

    }
    else
    {
        $resourceType | ForEach-Object {
                $resource = $_
                    if ( $EnableDatabases -eq $true -and  $_.PricingTier -ne $reqMDCTier -and ($_.Name -eq "CosmosDbs" -or $_.Name -eq "OpenSourceRelationalDatabases" -or $_.Name -eq "SqlServers" -or $_.Name -eq "SqlServerVirtualMachines")) {
                        $nonCompliantMDCTierResourcetype += $resource 
                    }

                    if ($EnableResourceManager -eq $true -and $_.Name -eq "Arm" -and  $_.PricingTier -ne $reqMDCTier) {
                        $nonCompliantMDCTierResourcetype += $resource  
                    }

                    if ($EnableAppService -eq $true -and $_.Name -eq "AppServices" -and  $_.PricingTier -ne $reqMDCTier) {
                        $nonCompliantMDCTierResourcetype += $resource 
                    }

                    if ($EnableStorage -eq $true -and $_.Name -eq "StorageAccounts" -and  $_.PricingTier -ne $reqMDCTier) {
                        $nonCompliantMDCTierResourcetype += $resource 
                    }

                    if ($EnableContainer -eq $true -and $_.Name -eq "Containers" -and  $_.PricingTier -ne $reqMDCTier) {
                        $nonCompliantMDCTierResourcetype += $resource  
                    }

                    if ($EnableServers -eq $true -and $_.Name -eq "VirtualMachines") {
                        $resource = $_ | Select-Object Name, PricingTier, Id, SubPlan, Extensions
                        $vm = Check-VirtualMachineCompliance -resource $resource -subscriptionId $subscriptionId -reqMDCTier $reqMDCTier -requiredVulnerabilityAssessmentProvider $requiredVulnerabilityAssessmentProvider

                        if (!$vm.IsCompliant) {
                            $nonCompliantMDCTierResourcetype += $vm
                        }
                    }

                    if ($EnableKeyVault -eq $true -and $_.Name -eq "KeyVaults" -and  $_.PricingTier -ne $reqMDCTier) {
                        $nonCompliantMDCTierResourcetype += $resource 
                    }

<<<<<<< HEAD
                    if ($EnableCSPM -eq $true -and $_.Name -eq "CloudPosture") 
                    {
                    
                     if($_.PricingTier -ne $reqMDCTier)
                     {
                        $nonCompliantMDCTierResourcetype += $resource
                     }
                     else
                     {                       
                        # Define the array of Extension names to compare
                        $ExtensionArray = @("SensitiveDataDiscovery", "ContainerRegistriesVulnerabilityAssessments", "AgentlessDiscoveryForKubernetes", "AgentlessVmScanning", "EntraPermissionsManagement")

                        # Convert the JSON string to a PowerShell object
                        try {
                            $jsonArray = $_.Extensions | ConvertFrom-Json
                        } catch {
                            Write-Error "Failed to convert JSON string: $_"
                            return
                        }
                        
                        # Filter by isEnabled value and select the names of enabled extensions
                        $enabledExtensionsNames = $jsonArray | Where-Object { $_.isEnabled -eq "True" } | Select-Object -ExpandProperty name
                        
                        # Compare the enabled names with the given array of Extension names and return the result as a boolean value indicating if no enabled Extension names are present in the given array
                        $comparisonResult = -not ($enabledExtensionsNames | Where-Object { $ExtensionArray -contains $_ })
                        
                        # Convert the JSON string to a PowerShell object
                        #$jsonArray = $_.Extensions | ConvertFrom-Json
                        if(!$comparisonResult)
                        {
                           $nonCompliantMDCTierResourcetype += $resource 
                        }             
                      }
=======
                    if ($EnableAI -eq $true -and $_.Name -eq "AI" -and  $_.PricingTier -ne $reqMDCTier) {
                        $nonCompliantMDCTierResourcetype += $resource 
>>>>>>> f6b68c74
                    }
        }
    }
   
    $nonCompliantMDCTypeCount = ($nonCompliantMDCTierResourcetype | Measure-Object).Count

    # If control is already in Passed state (i.e. 'Microsoft.Security' provider is already registered and no non-compliant resource types are found) then no need to execute below steps.
    if($isProviderRegister -and ($nonCompliantMDCTypeCount -eq 0))
    {
        Write-Host "[$($reqProviderName)] provider is already registered and there are no non-compliant resource types. In this case, remediation is not required."  -ForegroundColor $([Constants]::MessageType.Update)
        Write-Host $([Constants]::DoubleDashLine)
        return
    }

    Write-Host "Found [$($nonCompliantMDCTypeCount)] resource types non-compliant."

    $colsProperty =  @{Expression = { $_.Name }; Label = "Name"; Width = 40; Alignment = "left" },
            @{Expression = { $_.PricingTier }; Label = "PricingTier"; Width = 40; Alignment = "left" },
             @{Expression = { $_.Id }; Label = "Id"; Width = 80; Alignment = "left" }

    $nonCompliantMDCTierResourcetype | Format-Table -Property $colsProperty -Wrap
    
    Write-Host $([Constants]::DoubleDashLine)
    Write-Host "[Step 3 of 4] Backing up resource type details..."
    Write-Host $([Constants]::SingleDashLine)
   
    # Back up snapshots to `%LocalApplicationData%'.
    $backupFolderPath = "$([Environment]::GetFolderPath('LocalApplicationData'))\AzTS\Remediation\Subscriptions\$($context.Subscription.SubscriptionId.replace('-','_'))\$($(Get-Date).ToString('yyyyMMddhhmm'))\MicrosoftDefender"

    if (-not (Test-Path -Path $backupFolderPath))
    {
        New-Item -ItemType Directory -Path $backupFolderPath | Out-Null
    }

    # Backing up resource type details.
    $backupFile = "$($backupFolderPath)\NonCompliantResourceTypes.csv"
    $nonCompliantMDCTierResourcetype | Export-CSV -Path $backupFile -NoTypeInformation

    Write-Host "Resource type details have been backed up to" -NoNewline
    Write-Host " [$($backupFile)]" -ForegroundColor $([Constants]::MessageType.Update)

    # Performing remediation
    if($nonCompliantMDCTypeCount -gt 0)
    {
        Write-Host $([Constants]::DoubleDashLine)
        Write-Host "[Step 4 of 4]  Remediating non-compliant resource type..." -ForegroundColor $([Constants]::MessageType.Update)
        Write-Host $([Constants]::SingleDashLine)

        if (-not $Force)
        {
            Write-Host "This step will remediate non-compliant resource type for subscription [$($context.Subscription.SubscriptionId)]" -ForegroundColor $([Constants]::MessageType.Warning)
            Write-Host "NOTE: Pricing tier for storage accounts resource type will be set to [$($reqMDCTier)] with sub plan DefenderForStorageV2 " -ForegroundColor $([Constants]::MessageType.Warning)
            Write-Host "Do you want to continue? " -ForegroundColor $([Constants]::MessageType.Warning)
        
            $userInput = Read-Host -Prompt "(Y|N)"

            if($userInput -ne "Y")
            {
                Write-Host "Non-compliant resource type in the Subscription will not be remediated. Exiting..." -ForegroundColor $([Constants]::MessageType.Warning)
                break
            }
        }
        else
        {
            Write-Host "'Force' flag is provided. Non-compliant resource type in the Subscription will be remediated in the Subscription without any further prompts." -ForegroundColor $([Constants]::MessageType.Warning)
        }

        Write-Host "Starting remediation of non-compliant resource types."
        
        $remediatedResources = @()
        $skippedResources = @()

        if ($EnableAllRequiredResourceTypes -eq $true)
        {        
            Write-Host "Setting [$($reqMDCTier)] pricing tier..."
            $nonCompliantMDCTierResourcetype | ForEach-Object {
                $resource = $_
                try {

                    if ($_.Name -eq "StorageAccounts") {
                        $remediatedResource = Set-AzSecurityPricing -Name $_.Name -PricingTier $reqMDCTier  -SubPlan DefenderForStorageV2 -Extension '[{"name":"OnUploadMalwareScanning","isEnabled":"false","additionalExtensionProperties": null},{"name":"SensitiveDataDiscovery","isEnabled":"false","additionalExtensionProperties":null}]'
                    } elseif ($_.Name -eq "VirtualMachines") {
                        $remediatedResource = Remediate-VirtualMachines -subscriptionId $SubscriptionId -reqMDCTier $reqMDCTier -vulnerabilityAssessmentEnabled $_.vulnerabilityAssessmentEnabled -endpointProtectionEnabled $_.endpointProtectionEnabled -requiredVulnerabilityAssessmentProvider $requiredVulnerabilityAssessmentProvider -Force $Force
                    }
                     elseif ($_.Name -eq "CloudPosture") 
                    {
                        $remediatedResource = Set-AzSecurityPricing -Name $_.Name -PricingTier $reqMDCTier -Extension '[{"name":"SensitiveDataDiscovery","isEnabled":"True","additionalExtensionProperties":null,"operationStatus":null},{"name":"ContainerRegistriesVulnerabilityAssessments","isEnabled":"True","additionalExtensionProperties":null,"operationStatus":null},{"name":"AgentlessDiscoveryForKubernetes","isEnabled":"True","additionalExtensionProperties":null,"operationStatus":null},{"name":"AgentlessVmScanning","isEnabled":"True","additionalExtensionProperties":{"ExclusionTags":"[]"},"operationStatus":null},{"name":"EntraPermissionsManagement","isEnabled":"True","additionalExtensionProperties":null,"operationStatus":null}]'
                     }
                    else {
                        $remediatedResource = Set-AzSecurityPricing -Name $_.Name -PricingTier $reqMDCTier
                    }
                   
                   
                    if (($remediatedResource | Measure-Object).Count -gt 0) {
                        $resourceInfo = @{
                            Id                               = $resource.Id
                            Name                             = $resource.Name
                            CurrentPricingTier               = $reqMDCTier
                            PreviousPricingTier              = $resource.PricingTier
                            IsPreviousProvisioningStateRegistered = $previousProviderRegistrationState
                            SubPlan                          = $resource.SubPlan
                            CurrentExtensions=$remediatedResource.Extensions
                            PreviousExtensions=$resource.Extensions
                        }
        
                        # Check if the current resource is VirtualMachines to add extra properties
                        if ($_.Name -eq "VirtualMachines") {
                            $resourceInfo.previousVulnerabilityAssessmentEnabled = $_.vulnerabilityAssessmentEnabled
                            $resourceInfo.previousEndpointProtectionEnabled = $_.endpointProtectionEnabled
                        }
        
                        $remediatedResources += [PSCustomObject]$resourceInfo
                    }
                }
                catch {
                    Write-Host "Error occurred while setting $reqMDCTier pricing tier on resource [$($_.Name)]. ErrorMessage [$($_)]" -ForegroundColor $([Constants]::MessageType.Error)
                    $skippedResources += $resource | Select-Object  @{N = 'Id'; E = { $resource.Id }},
                        @{N='Name';E={$resource.Name}},
                        @{N='CurrentPricingTier';E={$resource.PricingTier}},
                        @{N='PreviousPricingTier';E={$resource.PricingTier}},
                        @{N='IsPreviousProvisioningStateRegistered';E={$previousProviderRegistrationState}},
                         @{N = 'SubPlan'; E = { $resource.SubPlan } },
                        @{N='CurrentExtensions';E={$remediatedResource.Extensions}},
                        @{N='PreviousExtensions';E={$resource.Extensions}}
                    return
                }
            }
        }
        else {
          
            $nonCompliantMDCTierResourcetype | ForEach-Object {
                $resource = $_
                try {

                    if ( $EnableDatabases -eq $true -and ($_.Name -eq "CosmosDbs" -or $_.Name -eq "OpenSourceRelationalDatabases" -or $_.Name -eq "SqlServers" -or $_.Name -eq "SqlServerVirtualMachines")) {
                        $remediatedResource = Set-AzSecurityPricing -Name $_.Name -PricingTier $reqMDCTier 
                    }

                    if ($EnableResourceManager -eq $true -and $_.Name -eq "Arm") {
                        $remediatedResource = Set-AzSecurityPricing -Name $_.Name -PricingTier $reqMDCTier 
                    }

                    if ($EnableAppService -eq $true -and $_.Name -eq "AppServices") {
                        $remediatedResource = Set-AzSecurityPricing -Name $_.Name -PricingTier $reqMDCTier 
                    }

                    if ($EnableStorage -eq $true -and $_.Name -eq "StorageAccounts") {
                        $remediatedResource = Set-AzSecurityPricing -Name $_.Name -PricingTier $reqMDCTier  -SubPlan DefenderForStorageV2 -Extension '[{"name":"OnUploadMalwareScanning","isEnabled":"false","additionalExtensionProperties": null},{"name":"SensitiveDataDiscovery","isEnabled":"false","additionalExtensionProperties":null}]'
                    }

                    if ($EnableContainer -eq $true -and $_.Name -eq "Containers") {
                        $remediatedResource = Set-AzSecurityPricing -Name $_.Name -PricingTier $reqMDCTier 
                    }

                    if ($EnableServers -eq $true -and $_.Name -eq "VirtualMachines") {
                        $remediatedResource = Remediate-VirtualMachines -subscriptionId $SubscriptionId -reqMDCTier $reqMDCTier -vulnerabilityAssessmentEnabled $_.vulnerabilityAssessmentEnabled  -endpointProtectionEnabled $_.endpointProtectionEnabled -requiredVulnerabilityAssessmentProvider $requiredVulnerabilityAssessmentProvider -Force $Force
                    }

                    if ($EnableKeyVault -eq $true -and $_.Name -eq "KeyVaults") {
                        $remediatedResource = Set-AzSecurityPricing -Name $_.Name -PricingTier $reqMDCTier 
                    }
<<<<<<< HEAD
                    if ($EnableCSPM -eq $true -and $_.Name -eq "CloudPosture") 
                    {
                        $remediatedResource = Set-AzSecurityPricing -Name $_.Name -PricingTier $reqMDCTier -Extension '[{"name":"SensitiveDataDiscovery","isEnabled":"True","additionalExtensionProperties":null,"operationStatus":null},{"name":"ContainerRegistriesVulnerabilityAssessments","isEnabled":"True","additionalExtensionProperties":null,"operationStatus":null},{"name":"AgentlessDiscoveryForKubernetes","isEnabled":"True","additionalExtensionProperties":null,"operationStatus":null},{"name":"AgentlessVmScanning","isEnabled":"True","additionalExtensionProperties":{"ExclusionTags":"[]"},"operationStatus":null},{"name":"EntraPermissionsManagement","isEnabled":"True","additionalExtensionProperties":null,"operationStatus":null}]'
                     }

=======

                    if ($EnableAI -eq $true -and $_.Name -eq "AI") {
                        $remediatedResource = Set-AzSecurityPricing -Name $_.Name -PricingTier $reqMDCTier 
                    }
                    
>>>>>>> f6b68c74
                    if (($remediatedResource | Measure-Object).Count -gt 0)
                    {
                        $resourceInfo = @{
                            Id                               = $resource.Id
                            Name                             = $resource.Name
                            CurrentPricingTier               = $reqMDCTier
                            PreviousPricingTier              = $resource.PricingTier
                            IsPreviousProvisioningStateRegistered = $previousProviderRegistrationState
                            SubPlan                          = $resource.SubPlan
                            CurrentExtensions=$remediatedResource.Extensions
                            PreviousExtensions=$resource.Extensions
                        }
        
                        # Check if the current resource is VirtualMachines to add extra properties
                        if ($_.Name -eq "VirtualMachines") {
                            $resourceInfo.previousVulnerabilityAssessmentEnabled = $_.vulnerabilityAssessmentEnabled
                            $resourceInfo.previousEndpointProtectionEnabled = $_.endpointProtectionEnabled
                        }
        
                        $remediatedResources += [PSCustomObject]$resourceInfo
                    }
                }
                catch {
                    Write-Host "Error occurred while setting $reqMDCTier pricing tier on resource [$($_.Name)]. ErrorMessage [$($_)]" -ForegroundColor $([Constants]::MessageType.Error)
                    $skippedResources += $resource | Select-Object  @{N = 'Id'; E = { $resource.Id }},
                        @{N='Name';E={$resource.Name}},
                        @{N='CurrentPricingTier';E={$resource.PricingTier}},
                        @{N='PreviousPricingTier';E={$resource.PricingTier}},
                        @{N='IsPreviousProvisioningStateRegistered';E={$previousProviderRegistrationState}},
                        @{N = 'SubPlan'; E = { $resource.SubPlan } },
                        @{N='CurrentExtensions';E={$remediatedResource.Extensions}},
                        @{N='PreviousExtensions';E={$resource.Extensions}}
                    return
                }
            }
        }

        
        $colsPropertyRemediated =  @{Expression = { $_.Name }; Label = "Name"; Width = 40; Alignment = "left" },
            @{Expression = { $_.CurrentPricingTier }; Label = "PricingTier"; Width = 40; Alignment = "left" },
            @{Expression = { $_.Id }; Label = "Id"; Width = 80; Alignment = "left" }

        $colsPropertySkipped =  @{Expression = { $_.Name }; Label = "Name"; Width = 40; Alignment = "left" },
            @{Expression = { $_.PreviousPricingTier }; Label = "PricingTier"; Width = 40; Alignment = "left" },
            @{Expression = { $_.Id }; Label = "Id"; Width = 80; Alignment = "left" }
       
       

        Write-Host $([Constants]::DoubleDashLine)
        Write-Host "Remediation Summary: " -ForegroundColor $([Constants]::MessageType.Info)


        if ($($remediatedResources | Measure-Object).Count -gt 0) {
            Write-Host $([Constants]::SingleDashLine)
            Write-Host "Pricing tier/Extension is successfully configured for following resource types in the subscription:" -ForegroundColor $([Constants]::MessageType.Update)
            $remediatedResources | Format-Table -Property $colsPropertyRemediated -Wrap

            # Write this to a file.
            $RemediatedFile = "$($backupFolderPath)\RemediatedResourceType.csv"
            $remediatedResources | Export-CSV -Path $RemediatedFile -NoTypeInformation

            Write-Host "This information has been saved to" -NoNewline
            Write-Host " [$($RemediatedFile)]" -ForegroundColor $([Constants]::MessageType.Update) 
            Write-Host "Use this file for any roll back that may be required." -ForegroundColor $([Constants]::MessageType.Info)
        }

        if ($($skippedResources | Measure-Object).Count -gt 0) {
            Write-Host $([Constants]::SingleDashLine)
            Write-Host "Error occured while setting Pricing tier to $reqMDCTier for following resource types in the subscription:" -ForegroundColor $([Constants]::MessageType.Update)
            $skippedResources | Format-Table -Property $colsPropertySkipped -Wrap

            # Write this to a file.
            $SkippedFile = "$($backupFolderPath)\SkippedResourceType.csv"
            $skippedResources | Export-CSV -Path $SkippedFile -NoTypeInformation

            Write-Host "This information has been saved to" -NoNewline
            Write-Host " [$($SkippedFile)]" -ForegroundColor $([Constants]::MessageType.Update)
        }
    }
}


function Remove-ConfigMicrosoftDefender
{
    <#
    .SYNOPSIS
    This command would help in remediating 'Azure_Subscription_Config_Enable_MicrosoftDefender_Databases',
    'Azure_Subscription_Config_Enable_MicrosoftDefender_ResourceManager',
    'Azure_Subscription_Config_Enable_MicrosoftDefender_AppService',
    'Azure_Subscription_Config_Enable_MicrosoftDefender_Storage',
    'Azure_Subscription_Config_Enable_MicrosoftDefender_Container',
    'Azure_Subscription_Config_Enable_MicrosoftDefender_Servers',
    'Azure_Subscription_Config_Enable_MicrosoftDefender_KeyVault'
    'Azure_Subscription_Config_Enable_MicrosoftDefender_CSPM' control.
    
    .DESCRIPTION
    This command would help in remediating 'Azure_Subscription_Config_Enable_MicrosoftDefender_Databases',
    'Azure_Subscription_Config_Enable_MicrosoftDefender_ResourceManager',
    'Azure_Subscription_Config_Enable_MicrosoftDefender_AppService',
    'Azure_Subscription_Config_Enable_MicrosoftDefender_Storage',
    'Azure_Subscription_Config_Enable_MicrosoftDefender_Container',
    'Azure_Subscription_Config_Enable_MicrosoftDefender_Servers',
    'Azure_Subscription_Config_Enable_MicrosoftDefender_KeyVault'
    'Azure_Subscription_Config_Enable_MicrosoftDefender_CSPM' control.
    
    .PARAMETER SubscriptionId
    Specifies the ID of the Subscription that was previously remediated.

    .PARAMETER Force
    Specifies a forceful remediation without any prompts.
    
    .Parameter PerformPreReqCheck
    Specifies validation of prerequisites for the command.
    
    .PARAMETER FilePath
    Specifies the path to the file to be used as input for the roll back.

    .EXAMPLE
    PS> Remove-ConfigMicrosoftDefender -SubscriptionId 00000000-xxxx-0000-xxxx-000000000000 -PerformPreReqCheck -FilePath  C:\AzTS\Subscriptions\00000000-xxxx-0000-xxxx-000000000000\MicrosoftDefender\RemediatedResourceType.csv
    #>

    param (
        [string]
        [Parameter(Mandatory = $true, HelpMessage="Enter subscription id to perform rollback operation")]
        $SubscriptionId,

        [string]
        [Parameter(Mandatory = $true, HelpMessage="File path which contain logs generated by remediation script to rollback remediation changes")]
        $FilePath,

        [Switch]
        [Parameter(HelpMessage = "Specifies a forceful roll back without any prompts")]
        $Force,

        [Switch]
        [Parameter(HelpMessage = "Specifies validation of prerequisites for the command")]
        $PerformPreReqCheck
    )

    Write-Host $([Constants]::DoubleDashLine)

    if ($PerformPreReqCheck) {
        try {
            Write-Host "[Step 1 of 3] Validating and installing the modules required to run the script..."
            Write-Host $([Constants]::SingleDashLine)
            Write-Host "Setting up prerequisites..."
            Setup-Prerequisites
        }
        catch {
            Write-Host "Error occurred while setting up prerequisites. Error: $($_)" -ForegroundColor $([Constants]::MessageType.Error)
            break
        }
    }
    else {
        Write-Host "[Step 1 of 3] Validating and installing the modules required to run the script..."
        Write-Host $([Constants]::SingleDashLine)
        Write-Host "Skipped as -PerformPreReqCheck switch is not provided." -ForegroundColor $([Constants]::MessageType.Warning)
        Write-Host $([Constants]::SingleDashLine)
    }

    # Connect to Azure account
    $context = Get-AzContext

    if ([String]::IsNullOrWhiteSpace($context)) {
        Write-Host $([Constants]::SingleDashLine)
        Write-Host "Connecting to Azure account..."
        Connect-AzAccount -Subscription $SubscriptionId -ErrorAction Stop | Out-Null
        Write-Host "Connected to Azure account." -ForegroundColor $([Constants]::MessageType.Update)
    }

    # Setting up context for the current Subscription.
    $context = Set-AzContext -SubscriptionId $SubscriptionId -ErrorAction Stop

    Write-Host $([Constants]::SingleDashLine)
    Write-Host "Subscription Name: [$($context.Subscription.Name)]"
    Write-Host "Subscription ID: [$($context.Subscription.SubscriptionId)]"
    Write-Host "Account Name: [$($context.Account.Id)]"
    Write-Host "Account Type: [$($context.Account.Type)]"
    Write-Host $([Constants]::SingleDashLine)


    Write-Host "Validating whether the current user [$($context.Account.Id)] has the required permissions to run the script for subscription [$($SubscriptionId)]..."

    # Safe Check: Checking whether the current account is of type User
    if ($context.Account.Type -ne "User") {
        Write-Host "Warning: This script can only be run by user account type." -ForegroundColor $([Constants]::MessageType.Warning)
        return;
    }

    # Safe Check: Current user needs to be either  or Owner for the subscription
    $currentLoginRoleAssignments = Get-AzRoleAssignment -SignInName $context.Account.Id -Scope "/subscriptions/$($SubscriptionId)";

    if (($currentLoginRoleAssignments | Where { $_.RoleDefinitionName -eq "Owner"  -or $_.RoleDefinitionName -eq "Security Admin" -and !($_.Scope -like "/subscriptions/$($SubscriptionId)/resourceGroups") } | Measure-Object).Count -le 0) {
        Write-Host "Warning: This script can only be run by an Owner of subscription [$($SubscriptionId)] " -ForegroundColor $([Constants]::MessageType.Warning)
        return;
    }

    Write-Host $([Constants]::DoubleDashLine)
    Write-Host "[Step 2 of 3]: Fetching remediation log to perform rollback operation to configure Microsoft Defender for subscription [$($SubscriptionId)]..."
    Write-Host $([Constants]::SingleDashLine)

    # Array to store resource context
    if (-not (Test-Path -Path $FilePath))
    {
        Write-Host "Warning: Rollback file is not found. Please check if the initial Remediation script has been run from the same machine. Exiting the process" -ForegroundColor $([Constants]::MessageType.Warning)
        break;        
    }

    # Declaring required resource types and pricing tier
    $reqProviderName = "Microsoft.Security"
    $providerPreviousProvisioningState = $true
    $providerErrorState = $false
    $initialRemediatedResources = Import-Csv -LiteralPath $FilePath

    $remediatedResourceTypes = $initialRemediatedResources | Where-Object { ![String]::IsNullOrWhiteSpace($_.Id) -and ![String]::IsNullOrWhiteSpace($_.Name) -and ![String]::IsNullOrWhiteSpace($_.PreviousPricingTier) }

    $remediatedResourceTypeCount = ($remediatedResourceTypes | Measure-Object).Count

    # If control is already in Passed state (i.e. 'Microsoft.Security' provider is already registered and no non-compliant resource types are found) then no need to execute below steps.
    if ($remediatedResourceTypeCount -eq 0) {
        Write-Host "There are no resource types to be rolled back. Exiting..."  -ForegroundColor $([Constants]::MessageType.Update)
        Write-Host $([Constants]::DoubleDashLine)
        return
    }

    Write-Host "Found [$($remediatedResourceTypeCount)] resource types to be rolled back"
   
    $colsProperty =  @{Expression = { $_.Name }; Label = "Name"; Width = 40; Alignment = "left" },
            @{Expression = { $_.CurrentPricingTier }; Label = "PricingTier"; Width = 40; Alignment = "left" },
            @{Expression = { $_.Id }; Label = "Id"; Width = 80; Alignment = "left" }

    $remediatedResourceTypes | Format-Table -Property $colsProperty -Wrap

    $backupFolderPath = "$([Environment]::GetFolderPath('LocalApplicationData'))\AzTS\Remediation\Subscriptions\$($context.Subscription.SubscriptionId.replace('-','_'))\$($(Get-Date).ToString('yyyyMMddhhmm'))\MicrosoftDefender"

    if (-not (Test-Path -Path $backupFolderPath))
    {
        New-Item -ItemType Directory -Path $backupFolderPath | Out-Null
    }

    Write-Host $([Constants]::DoubleDashLine)
    Write-Host "[Step 3 of 3]: Performing rollback operation for mentioned resource type of the subscription [$($SubscriptionId)]..."
    Write-Host $([Constants]::SingleDashLine)
    
    # Performing rollback operation
    if(($remediatedResourceTypes | Measure-Object).Count -gt 0)
    {
        if (-not $Force)
        {
            Write-Host "This step will rollback following resource type for subscription [$($context.Subscription.SubscriptionId)]" -ForegroundColor $([Constants]::MessageType.Warning)
            Write-Host "Do you want to continue? " -ForegroundColor $([Constants]::MessageType.Warning)
        
            $userInput = Read-Host -Prompt "(Y|N)"

            if($userInput -ne "Y")
            {
                Write-Host "Compliant resource type in the Subscription will be rolled back. Exiting..." -ForegroundColor $([Constants]::MessageType.Warning)
                break
            }
        }
        else
        {
            Write-Host "'Force' flag is provided. compliant resource type in the Subscription will be rolled back in the Subscription without any further prompts." -ForegroundColor $([Constants]::MessageType.Warning)
        }

        $rolledBackResources = @()
        $skippedResources = @()

        $remediatedResourceTypes | ForEach-Object {
                if($_.IsPreviousProvisioningStateRegistered -eq "false")
                {
                    $providerPreviousProvisioningState = $false
                }
                return
                }

        $isProviderRegister = (((Get-AzResourceProvider -ProviderNamespace $reqProviderName).RegistrationState -eq "Registered") | Measure-Object).Count -gt 0
        if ($providerPreviousProvisioningState -eq $isProviderRegister)
        {
            Write-Host "[$($reqProviderName)] provider registration state is same as before executing remediation script." -ForegroundColor $([Constants]::MessageType.Update)

            $remediatedResourceTypes | ForEach-Object {
                $resource = $_
                try {
                if($resource.Name -eq "CloudPosture")
                {
                    if($resource.PreviousPricingTier -eq "Free")
                    {
                        $rolledBackResource = Set-AzSecurityPricing -Name $_.Name -PricingTier $resource.PreviousPricingTier 
                    }
                    elseif($resource.PreviousPricingTier -eq "Standard")
                    {
                        if($resource.PreviousExtensions -ne "")
                        {
                          $rolledBackResource = Set-AzSecurityPricing -Name $_.Name -PricingTier $resource.PreviousPricingTier -Extension $resource.PreviousExtensions
                        }
                    }
                }
                elseif($resource.Name -eq "StorageAccounts")
                {
                    if($resource.PreviousPricingTier -eq "Free")
                    {
                        $rolledBackResource = Set-AzSecurityPricing -Name $_.Name -PricingTier $resource.PreviousPricingTier 
                    }
                    elseif($resource.PreviousPricingTier -eq "Standard" -and $resource.SubPlan -ne "")
                    {
                        $rolledBackResource = Set-AzSecurityPricing -Name $_.Name -PricingTier $resource.PreviousPricingTier -SubPlan $resource.SubPlan
                    }
                }
                else
                {
                    $rolledBackResource = Set-AzSecurityPricing -Name $_.Name -PricingTier $resource.PreviousPricingTier 
                }
                
                    if (($rolledBackResource | Measure-Object).Count -gt 0) {
                        $rolledBackResources += $rolledBackResource | Select-Object  @{N = 'Id'; E = { $resource.Id } },
                        @{N = 'Name'; E = { $resource.Name } },
                        @{N = 'CurrentPricingTier'; E = { $resource.PreviousPricingTier } },
                        @{N = 'PreviousPricingTier'; E = { $resource.PreviousPricingTier } },
                         @{N = 'SubPlan'; E = { $resource.SubPlan } },
                        @{N = 'CurrentExtensions'; E = { $resource.CurrentExtensions } },
                        @{N = 'PreviousExtensions'; E = { $resource.PreviousExtensions } }
                    }
                }
                catch {
                    Write-Host "Error occurred while setting $reqMDCTier pricing tier on resource [$($_.Name)]. ErrorMessage [$($_)]" -ForegroundColor $([Constants]::MessageType.Error) 
                    $skippedResources += $resource | Select-Object  @{N = 'Id'; E = { $resource.Id } },
                    @{N = 'Name'; E = { $resource.Name } },
                    @{N = 'CurrentPricingTier'; E = { $resource.CurrentPricingTier } },
                    @{N = 'PreviousPricingTier'; E = { $resource.PreviousPricingTier } }
                    @{N = 'SubPlan'; E = { $resource.SubPlan } },
                    @{N = 'CurrentExtensions'; E = { $resource.CurrentExtensions } },
                    @{N = 'PreviousExtensions'; E = { $resource.PreviousExtensions } }
                    return
                }
            }

            Write-Host $([Constants]::DoubleDashLine)
            Write-Host "Rollback Summary: " -ForegroundColor $([Constants]::MessageType.Info)

            $colsPropertyRolledback =  @{Expression = { $_.Name }; Label = "Name"; Width = 40; Alignment = "left" },
             @{Expression = { $_.PreviousPricingTier }; Label = "PricingTier"; Width = 40; Alignment = "left" },
            @{Expression = { $_.Id }; Label = "Id"; Width = 80; Alignment = "left" }

            $colsPropertySkipped =  @{Expression = { $_.Name }; Label = "Name"; Width = 40; Alignment = "left" },
            @{Expression = { $_.CurrentPricingTier }; Label = "PricingTier"; Width = 40; Alignment = "left" },
            @{Expression =  { $_.Id }; Label = "Id"; Width = 80; Alignment = "left" }

            if ($($rolledBackResources | Measure-Object).Count -gt 0) {
                Write-Host $([Constants]::SingleDashLine)
                Write-Host "Successfully rolled back for following resource types in the subscription:" -ForegroundColor $([Constants]::MessageType.Update)
                $rolledBackResources | Format-Table -Property $colsPropertyRolledback -Wrap

                # Write this to a file.
                $RolledBackFile = "$($backupFolderPath)\RolledBackResourceType.csv"
                $rolledBackResources | Export-CSV -Path $RolledBackFile -NoTypeInformation

                Write-Host "This information has been saved to" -NoNewline
                Write-Host " [$($RolledBackFile)]" -ForegroundColor $([Constants]::MessageType.Update) 
            }

            if ($($skippedResources | Measure-Object).Count -gt 0) {
                Write-Host $([Constants]::SingleDashLine)
                Write-Host "Error occured while rolling back for following resource types in the subscription:" -ForegroundColor $([Constants]::MessageType.Error)
                $skippedResources | Format-Table -Property $colsPropertySkipped -Wrap

                # Write this to a file.
                $SkippedFile = "$($backupFolderPath)\SkippedResourceType.csv"
                $skippedResources | Export-CSV -Path $SkippedFile -NoTypeInformation

                Write-Host "This information has been saved to" -NoNewline
                Write-Host " [$($SkippedFile)]" -ForegroundColor $([Constants]::MessageType.Update)
            }
        }
        else 
        {
            # when current provider registration state and before executing remediation script is not same.
            # That means while doing remediation it got registered, to perform rollback we need to unregister it
            Write-Host "$[reqProviderName] provider name was registered before executing remediation script, performing rollback." -ForegroundColor $([Constants]::MessageType.Info)
            Write-Host "$[reqProviderName] un-registering.It takes 2-3 min to get unregistered" -ForegroundColor $([Constants]::MessageType.Info)
            try 
            {
                $provider = Unregister-AzResourceProvider -ProviderNamespace $reqProviderName
                Write-Host "$reqProviderName un-registering..." -ForegroundColor $([Constants]::MessageType.Warning)
                while((((Get-AzResourceProvider -ProviderNamespace $reqProviderName).RegistrationState -ne "Unregistered") | Measure-Object).Count -gt 0)
                {
                    # Checking threshold time limit to avoid getting into infinite loop
                    if($thresholdTimeLimit -ge 300)
                    {
                        Write-Host "Error occurred while un-registering [$($reqProviderName)] provider. It is taking more time than expected, Aborting process..." -ForegroundColor $([Constants]::MessageType.Error)
                        throw [System.ArgumentException] ($_)
                    }
                    Start-Sleep -Seconds 30

                    # Incrementing threshold time limit by 30 sec in every iteration
                    $thresholdTimeLimit = $thresholdTimeLimit + 30
                }

                if (-not $providerErrorState) {
                    Write-Host "Successfully rolled back provisiong state of the provider [$($reqProviderName)]" -ForegroundColor $([Constants]::MessageType.Update)
                }
            }
            catch 
            {
                Write-Host "Error occured while  rolling back provisiong state of the provider [$($reqProviderName)]" -ForegroundColor $([Constants]::MessageType.Error)
                Write-Host "ErrorMessage [$($_)]" -ForegroundColor $([Constants]::MessageType.Error)
                $providerErrorState = true
            }
        }
    }
}

class Constants {
    # Defines commonly used colour codes, corresponding to the severity of the log.
    static [Hashtable] $MessageType = @{
        Error   = [System.ConsoleColor]::Red
        Warning = [System.ConsoleColor]::Yellow
        Info    = [System.ConsoleColor]::Cyan
        Update  = [System.ConsoleColor]::Green
        Default = [System.ConsoleColor]::White
    }

    static [String] $DoubleDashLine = "========================================================================================================================"
    static [String] $SingleDashLine = "------------------------------------------------------------------------------------------------------------------------"
}<|MERGE_RESOLUTION|>--- conflicted
+++ resolved
@@ -482,12 +482,8 @@
         return;
     }
     
-    # Declaring required resource types and pricing tier
-<<<<<<< HEAD
-    $reqMDCTierResourceTypes = "VirtualMachines", "SqlServers", "AppServices", "StorageAccounts", "Containers", "KeyVaults", "SqlServerVirtualMachines", "Arm", "OpenSourceRelationalDatabases", "CosmosDbs", "CloudPosture";
-=======
-    $reqMDCTierResourceTypes = "VirtualMachines", "SqlServers", "AppServices", "StorageAccounts", "Containers", "KeyVaults", "SqlServerVirtualMachines", "Arm", "OpenSourceRelationalDatabases", "CosmosDbs", "AI";
->>>>>>> f6b68c74
+    # Declaring required resource types and pricing tier    
+    $reqMDCTierResourceTypes = "VirtualMachines", "SqlServers", "AppServices", "StorageAccounts", "Containers", "KeyVaults", "SqlServerVirtualMachines", "Arm", "OpenSourceRelationalDatabases", "CosmosDbs","CloudPosture", "AI";
     $reqMDCTier = "Standard";
     $requiredVulnerabilityAssessmentProvider = "MdeTvm"
     $reqProviderName = "Microsoft.Security"
@@ -641,7 +637,6 @@
                         $nonCompliantMDCTierResourcetype += $resource 
                     }
 
-<<<<<<< HEAD
                     if ($EnableCSPM -eq $true -and $_.Name -eq "CloudPosture") 
                     {
                     
@@ -675,10 +670,9 @@
                            $nonCompliantMDCTierResourcetype += $resource 
                         }             
                       }
-=======
                     if ($EnableAI -eq $true -and $_.Name -eq "AI" -and  $_.PricingTier -ne $reqMDCTier) {
                         $nonCompliantMDCTierResourcetype += $resource 
->>>>>>> f6b68c74
+
                     }
         }
     }
@@ -840,19 +834,15 @@
                     if ($EnableKeyVault -eq $true -and $_.Name -eq "KeyVaults") {
                         $remediatedResource = Set-AzSecurityPricing -Name $_.Name -PricingTier $reqMDCTier 
                     }
-<<<<<<< HEAD
                     if ($EnableCSPM -eq $true -and $_.Name -eq "CloudPosture") 
                     {
                         $remediatedResource = Set-AzSecurityPricing -Name $_.Name -PricingTier $reqMDCTier -Extension '[{"name":"SensitiveDataDiscovery","isEnabled":"True","additionalExtensionProperties":null,"operationStatus":null},{"name":"ContainerRegistriesVulnerabilityAssessments","isEnabled":"True","additionalExtensionProperties":null,"operationStatus":null},{"name":"AgentlessDiscoveryForKubernetes","isEnabled":"True","additionalExtensionProperties":null,"operationStatus":null},{"name":"AgentlessVmScanning","isEnabled":"True","additionalExtensionProperties":{"ExclusionTags":"[]"},"operationStatus":null},{"name":"EntraPermissionsManagement","isEnabled":"True","additionalExtensionProperties":null,"operationStatus":null}]'
                      }
-
-=======
-
                     if ($EnableAI -eq $true -and $_.Name -eq "AI") {
                         $remediatedResource = Set-AzSecurityPricing -Name $_.Name -PricingTier $reqMDCTier 
                     }
                     
->>>>>>> f6b68c74
+
                     if (($remediatedResource | Measure-Object).Count -gt 0)
                     {
                         $resourceInfo = @{
