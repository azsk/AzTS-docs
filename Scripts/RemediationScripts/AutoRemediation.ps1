function PrintGeneralInformation {
    $scriptInformation = "**General Information**
[1]. All the failing controls, which have been downloaded using AzTS UI, are present at [$(Get-location)\FailedControls] and same will be referred for remediation.
[2]. Remediation scripts will be used to fix the failing controls in bulk.
[3]. Minimum of contributor role at a subscription level is required for running BRS (Bulk Remediation Scripts) in most of the case, some may even require a higher priviledge access over a subscription.";
    Write-Host $([Constants]::DoubleDashLine)
    Write-Host $scriptInformation -ForegroundColor $([Constants]::MessageType.Warning)
    Write-Host $([Constants]::SingleDashLine)
} 

function PrintSubscriptions {
    $failedControlsFiles = @(Get-ChildItem FailedControls\*.json);
    Write-Host "Following subscriptions will be remediated:"
    $filesCount = 1;
    foreach ($file in $failedControlsFiles) {
        $JsonContent = Get-content -path $file | ConvertFrom-Json
        $SubscriptionId = $JsonContent.SubscriptionId
        Write-Host ("$($filesCount). $($SubscriptionId)")
        $filesCount = $filesCount + 1
    }
}

function StartRemediation($timestamp) {
    $failedControlsFiles = @(Get-ChildItem FailedControls\*.json);
    foreach ($file in $failedControlsFiles) {
        $JsonContent = Get-content -path $file | ConvertFrom-Json
        $SubscriptionId = $JsonContent.SubscriptionId
        $logFile = "LogFiles\" + $($timestamp) + "\log_" + $($SubscriptionId) + ".json"
        #Write-Host $logFile #delete
        Write-Host $([Constants]::SingleDashLine)
        Write-Host "Getting failing controls details of Subscription Id: [$($SubscriptionId)]..." -ForegroundColor $([Constants]::MessageType.Info)
        Write-Host $([Constants]::SingleDashLine)

        # Display unique controls and no of resources.
        $controlRemediationList = $JsonContent.ControlRemediationList
        $controlsTable = @()
        foreach ($control in $controlRemediationList) {
            $count = 0;
            foreach ($resource in $control.FailedResourceList) {
                $controlsTable += [PSCustomObject]@{
                    'ControlId'                = if ($count -eq 0) { $control.ControlId } Else { "" };
                    'NumberOfFailingResources' = if ($count -eq 0) { $control.FailedResourceList.Length } Else { "" };
                    'FailingResources'         = $resource.ResourceName;
                }
                $count += 1
            }
        }
        $colsProperty = @{Expression = { $_.ControlId }; Label = "Control Id"; Width = 60; Alignment = "left" },
        @{Expression = { $_.NumberOfFailingResources }; Label = "Number Of Failing Resources"; Width = 30; Alignment = "center" },
        @{Expression = { $_.FailingResources }; Label = "Failing Resources"; Width = 30; Alignment = "left" }

        Write-Host "Failing Controls Summary:" -ForegroundColor $([Constants]::MessageType.Update)
        $controlsTable | Format-Table -Property $colsProperty -Wrap

        #User input for whether to continue with current remediation or noty
        Write-Host $([Constants]::SingleDashLine)
        $startRemediation = Read-Host -Prompt "Do you want to continue remediation? (Y|N)";

        if ($startRemediation -eq 'Y') {
            Write-Host "User has provided consent to continue the remediation." -ForegroundColor $([Constants]::MessageType.Update)
            Write-Host $([Constants]::SingleDashLine)

            $remediationLevel = Read-Host -Prompt "You can choose one of the following mode to remediate non-compliant resources:
[1] Remediate all the failing resources in a single go for all controls.
[2] Remediate failing resources control wise, confirmation will be needed before remediating failing resources against each control.
Press any other key to skip the remediation of resources in current subscription.
Enter the choice (1|2)";
            Write-Host $([Constants]::SingleDashLine)

            #Create new log file for the current subscription
            try {
                if (Test-Path $logFile) {
                    Remove-Item $logFile
                }
                $null = New-Item -ItemType File -Path $logFile -Force -ErrorAction Stop
                $logFileSchema = @{}
                $logFileSchema.Add("SubscriptionId", $SubscriptionId)
                $controlList = @()
                foreach ($control in $controlRemediationList) {
                    $jsonObject = @{}
                    $jsonObject.Add("ControlId", $control.ControlId)
                    $jsonObject.Add("NumberOfFailingResources", $control.FailedResourceList.Length)
                    $remediatedResources = New-Object System.Collections.ArrayList
                    $jsonObject.Add("RemediatedResources", $remediatedResources)
                    $skippedResources = New-Object System.Collections.ArrayList
                    $jsonObject.Add("SkippedResources", $skippedResources)
                    $jsonObject.Add("RollbackFile", [String]::Empty)
                    $controlList += $jsonObject
                }
                $logFileSchema.Add("ControlList", $controlList)
                $logFileSchema | ConvertTo-json -depth 10  | Out-File $logFile
            }
            catch {
                throw $_.Exception.Message
            }

            # variable to track unexecuted resources
            foreach ($control in $controlRemediationList) { 
                $skippedResources = @();
                if (($remediationLevel -ne '1') -and ($remediationLevel -ne '2')) {
                    break;
                }
                if ($remediationLevel -eq '2') {
                    $controlLevelRemediation = Read-Host -Prompt "Do you want to remediate failing resources of control id: [$($control.ControlId)]? (Y|N)"
                    Write-Host $([Constants]::SingleDashLine)
                    if ($controlLevelRemediation -ne 'Y') {
                        #enter into log 
                        foreach ($failedResource in $control.FailedResourceList) {
                            $resource = @{}
                            $resource.Add("ResourceGroupName", $failedResource.ResourceGroupName)
                            $resource.Add("ResourceName", $failedResource.ResourceName)
                            $skippedResources += $resource
                        }
                        $log = Get-content -Raw -path $logFile | ConvertFrom-Json
                        foreach ($logControl in $log.ControlList) {
                            if ($logControl.ControlId -eq $control.ControlId) {
                                $logControl.SkippedResources = $skippedResources
                            }
                        }
                        $log | ConvertTo-json -depth 10  | Out-File $logFile

                        Write-Host "Skipped remediation of failing resources of control id: [$($control.ControlId)]" -ForegroundColor $([Constants]::MessageType.Warning)
                        Write-Host $([Constants]::SingleDashLine)
                        continue;
                    }
                }
                
                [string]$timeStampString = $timestamp
                . ("./" + "RemediationScripts\" + $control.LoadCommand)
                $commandString = ""
                if ($control.ControlId -eq "Azure_Storage_AuthN_Dont_Allow_Anonymous") {
                    $commandString = $control.InitCommand + " -SubscriptionId " + "`'" + $SubscriptionId + "`'" + " -RemediationType " + "DisableAllowBlobPublicAccessOnStorage" + " -Path " + "`'" + "FailedControls\" + $SubscriptionId + ".json" + "`'" + " -AutoRemediation" + " -TimeStamp " + "`'" + $timeStampString + "`'";
                }
                elseif (($control.ControlId -eq "Azure_Storage_DP_Encrypt_In_Transit") -or 
                ($control.ControlId -eq "Azure_AppService_Config_Disable_Remote_Debugging") -or
                ($control.ControlId -eq "Azure_AppService_DP_Dont_Allow_HTTP_Access") -or
                ($control.ControlId -eq "Azure_AppService_DP_Use_Secure_TLS_Version") -or
                ($control.ControlId -eq "Azure_AppService_AuthN_FTP_and_SCM_Access_Disable_Basic_Auth") -or
                ($control.ControlId -eq "Azure_Storage_DP_Use_Secure_TLS_Version") -or
                ($control.ControlId -eq "Azure_DBForMySQLFlexibleServer_DP_Enable_SSL") -or                
                ($control.ControlId -eq "Azure_APIManagement_AuthN_Use_Microsoft_Entra_ID_for_Client_AuthN") -or
                ($control.ControlId -eq "Azure_APIManagement_DP_Use_HTTPS_URL_Scheme") -or
                ($control.ControlId -eq "Azure_SQLDatabase_DP_Use_Secure_TLS_Version") -or
                ($control.ControlId -eq "Azure_SQLManagedInstance_DP_Use_Secure_TLS_Version") -or
                ($control.ControlId -eq "Azure_CloudService_SI_Disable_RemoteDesktop_Access") -or
                ($control.ControlId -eq "Azure_ServiceFabric_DP_Set_Property_ClusterProtectionLevel") -or
                ($control.ControlId -eq "Azure_ServiceBus_DP_Use_Secure_TLS_Version") -or
                ($control.ControlId -eq "Azure_DBForMySQLFlexibleServer_DP_Use_Secure_TLS_Version") -or
                ($control.ControlId -eq "Azure_SQLDatabase_DP_Enable_TDE") -or
                ($control.ControlId -eq "Azure_AutomationAccounts_DP_Encrypt_Variables") -or
                ($control.ControlId -eq "Azure_EventHub_DP_Use_Secure_TLS_Version") -or
                ($control.ControlId -eq "Azure_FrontDoor_CDNProfile_DP_Use_Secure_TLS_Version_Trial") -or
                ($control.ControlId -eq "Azure_SQLServer_AuthN_Dont_Allow_Public_Network_Access") -or
                ($control.ControlId -eq "Azure_RedisCache_DP_Use_Secure_TLS_Version") -or
                ($control.ControlId -eq "Azure_CosmosDB_DP_Use_Secure_TLS_Version") -or
                ($control.ControlId -eq "Azure_Bastion_AuthZ_Disable_Shareable_Link") -or
                ($control.ControlId -eq "Azure_AVD_SI_Configure_HostPool_SecureBoot") -or
                ($control.ControlId -eq "Azure_AISearch_AuthZ_Enable_Role_Based_API_Access_Only") -or
                ($control.ControlId -eq "Azure_VirtualMachineScaleSet_SI_Enforce_Automatic_Upgrade_Policy") -or 
                ($control.ControlId -eq "Azure_SynapseWorkspace_AuthN_SQL_Pools_Use_Microsoft_Entra_ID_Only") -or
                ($control.ControlId -eq "Azure_AVD_Audit_Enable_HostPool_BootDiagnostics") -or
                ($control.ControlId -eq "Azure_RedisEnterprise_DP_Use_TLS_Encrypted_Connections") -or
                ($control.ControlId -eq "Azure_DBforPostgreSQL_DP_Use_Secure_TLS_Version") -or
<<<<<<< HEAD
                ($control.ControlId -eq "Azure_RecoveryServicesVault_DP_Enable_Immutability") -or
=======
                ($control.ControlId -eq "Azure_BackupVault_DP_Enable_Soft_Delete") -or
                ($control.ControlId -eq "Azure_BackupVault_DP_Enable_Immutability") -or
>>>>>>> 8adae7ca
                ($control.ControlId -eq "Azure_DBForPostgreSQLFlexibleServer_DP_Use_Secure_TLS_Version")) {
                    $commandString = $control.InitCommand + " -SubscriptionId " + "`'" + $SubscriptionId + "`'" + " -Path " + "`'" + "FailedControls\" + $SubscriptionId + ".json" + "`'" + " -PerformPreReqCheck" + " -AutoRemediation" + " -TimeStamp " + "`'" + $timeStampString + "`'";
                }
                elseif (($control.ControlId -eq "Azure_KubernetesService_AuthN_Enabled_Microsoft_Entra_ID" ) -or
                ($control.ControlId -eq "Azure_KubernetesService_AuthN_Disable_Local_Accounts")) {
                    Write-Host "[$($control.LoadCommand)] Bulk Remediation Script requires user inputs at some points to execute properly.`n" -ForegroundColor $([Constants]::MessageType.Warning)
                    $proceedWithRemediation = Read-Host -Prompt "Do you want to proceed with remediation for the control [$($control.ControlId)]? (Y|N)"
                    Write-Host $([Constants]::SingleDashLine)
                    if ($proceedWithRemediation -ne 'Y') {
                        Write-Host "Skipped remediation of failing resources of control id: [$($control.ControlId)]." -ForegroundColor $([Constants]::MessageType.Warning)
                        Write-Host $([Constants]::SingleDashLine)
                        continue;
                    }
                    $commandString = $control.InitCommand + " -SubscriptionId " + "`'" + $SubscriptionId + "`'" + " -Path " + "`'" + "FailedControls\" + $SubscriptionId + ".json" + "`'" + " -PerformPreReqCheck" + " -AutoRemediation" + " -TimeStamp " + "`'" + $timeStampString + "`'";
                }
                elseif ($control.ControlId -eq "Azure_ContainerRegistry_Config_Enable_Security_Scanning") {
                    Write-Host "Object Id for the Security Scanner Identity is required to execute the [$($control.LoadCommand)] Bulk Remediation Script." -ForegroundColor $([Constants]::MessageType.Warning)
                    Write-Host "Object Id of the Security Scanner Identity can be found in the status reason column against the failing control result in AzTS UI.`n" -ForegroundColor $([Constants]::MessageType.Warning)
                    $ObjectId = Read-Host "Enter the Object Id of the security scanner identity"
                    Write-Host $([Constants]::SingleDashLine)
                    $commandString = $control.InitCommand + " -SubscriptionId " + "`'" + $SubscriptionId + "`'" + " -ObjectId " + "`'" + $ObjectId + "`'" + " -Path " + "`'" + "FailedControls\" + $SubscriptionId + ".json" + "`'" + " -PerformPreReqCheck" + " -AutoRemediation" + " -TimeStamp " + "`'" + $timeStampString + "`'";
                }
                elseif ($control.ControlId -eq "Azure_AppService_DP_Use_Secure_FTP_Deployment") {
                    Write-Host "Secured FTP State for the App Service(s) is required to execute the [$($control.LoadCommand)] Bulk Remediation Script." -ForegroundColor $([Constants]::MessageType.Warning)
                    $userInputforFTPState = Read-Host "You can choose one of the following mode to remediate non-compliant resources:
                    [1] Remediate failing resorces by configuring FTP State as FtpsOnly on the production slot and all non-production slots for all App Services.
                    [2] Remediate failing resorces by configuring FTP State as Disabled on the production slot and all non-production slots for all App Services.
                    Enter the choice (1|2)";
                    $FTPState = ""
                    if ($userInputforFTPState -eq "1") {
                        $FTPState = "FTPSOnly"
                    }
                    elseif ($userInputforFTPState -eq "2") {
                        $FTPState = "Disabled"
                    }
                    Write-Host $([Constants]::SingleDashLine)
                    $commandString = $control.InitCommand + " -SubscriptionId " + "`'" + $SubscriptionId + "`'" + " -FTPState " + "`'" + $FTPState + "`'" + " -Path " + "`'" + "FailedControls\" + $SubscriptionId + ".json" + "`'" + " -PerformPreReqCheck" + " -AutoRemediation" + " -TimeStamp " + "`'" + $timeStampString + "`'";              
                }
                elseif ($control.ControlId -eq "Azure_Storage_AuthZ_Set_SAS_Expiry_Interval") {
                    Write-Host "Timespan of SAS Expiry Interval is required to execute the [$($control.LoadCommand)] Bulk Remediation Script." -ForegroundColor $([Constants]::MessageType.Warning)
                    $timespan = UserInputTimeSpan
                    $commandString = $control.InitCommand + " -SubscriptionId " + "`'" + $SubscriptionId + "`'" + " -Timespan " + "`'" + $timespan + "`'" + " -Path " + "`'" + "FailedControls\" + $SubscriptionId + ".json" + "`'" + " -PerformPreReqCheck" + " -AutoRemediation" + " -TimeStamp " + "`'" + $timeStampString + "`'";
                }
                else {
                    Write-Host "Skipped remediation of failing resources of control id: [$($control.ControlId)], because remediation support for this control hasn't been added yet." -ForegroundColor $([Constants]::MessageType.Warning)
                    Write-Host $([Constants]::SingleDashLine)
                    continue;
                }

                Write-Host "Remediating Control Id [$($control.ControlId)] using [$($control.LoadCommand)] Bulk Remediation Script..." -ForegroundColor $([Constants]::MessageType.Info)
                
                function runCommand($command) {
                    if ($command[0] -eq '"') { Invoke-Expression "& $command" }
                    else { Invoke-Expression $command }
                }
                runCommand($commandString)
                Write-Host "Completed remediation of Control Id [$($control.ControlId)] using [$($control.LoadCommand)] Bulk Remediation Script." -ForegroundColor $([Constants]::MessageType.Update)
                Write-Host $([Constants]::SingleDashLine)
            }
            # add skipped resources to the log and print the completion message when remediation operation for particular subscription is finished.
            if (($remediationLevel -eq 1) -or ($remediationLevel -eq 2)) {
                Write-Host "Completed remediation of Subscription Id: [$($SubscriptionId)]" -ForegroundColor $([Constants]::MessageType.Update)
                Write-Host $([Constants]::SingleDashLine) 
            }
            else {
                #tracking unexecuted resources
                foreach ($control in $controlRemediationList) {
                    $skippedResources = @();
                    foreach ($failedResource in $control.FailedResourceList) {
                        $resource = @{}
                        $resource.Add("ResourceGroupName", $failedResource.ResourceGroupName)
                        $resource.Add("ResourceName", $failedResource.ResourceName)
                        $skippedResources += $resource
                        #Write-Host $skippedResources
                    }
                    $log = Get-content -Raw -path $logFile | ConvertFrom-Json
                    foreach ($logControl in $log.ControlList) {
                        if ($logControl.ControlId -eq $control.ControlId) {
                            #$logControl.RemediatedResources=$logResources
                            $logControl.SkippedResources = $skippedResources
                        }
                    }
                    $log | ConvertTo-json -depth 10  | Out-File $logFile
                }
                Write-Host "Skipped remediation of Subscription Id: [$($SubscriptionId)]" -ForegroundColor $([Constants]::MessageType.Warning)
                Write-Host $([Constants]::SingleDashLine)
            }
        }
    }
}

function PrintRemediationSummary($timestamp) {
    $logFiles = @(Get-ChildItem LogFiles\$($timestamp)\*.json);
    if ($logFiles.Count -eq 0) {
        Write-Host $([Constants]::SingleDashLine)
        Write-Host "None of the failing controls have been remediated." -ForegroundColor $([Constants]::MessageType.Warning)
        Write-Host $([Constants]::SingleDashLine)
    }
    else {
        Write-Host $([Constants]::DoubleDashLine)
        Write-Host "Remediation Summary:`n" -ForegroundColor $([Constants]::MessageType.Info)
        $remediationSummary = @()
        foreach ($logFile in $logFiles) {
            $log = Get-Content -Path $logFile | ConvertFrom-Json
            foreach ($logControl in $log.ControlList) {
                $remediationSummary += [PSCustomObject]@{
                    "Subscription Id"                = $log.SubscriptionId;
                    "Control Id"                     = $logControl.ControlId;
                    "Number Of Failing Resources"    = $logControl.NumberOfFailingResources;
                    "Number Of Remediated Resources" = $logControl.RemediatedResources.Length;
                    "Number Of Skipped Resources"    = $logControl.SkippedResources.Length;
                }
            }
        }
        $remediationSummary | Format-Table -Wrap
        Write-Host $([Constants]::DoubleDashLine)
        Write-Host "Note: 
1. You need to scan the remediated subscriptions again using AzTS UI to get the updated results in AzTS UI.
2. To rollback the changes, individual BRS needs to be run and rollback command needs to be executed. The file required for rollback could be found in the detailed logs folder." -ForegroundColor $([Constants]::MessageType.Warning)
        Write-Host $([Constants]::SingleDashLine)
        Write-Host "Detailed logs have been exported to the path [$(Get-location)/LogFiles/$($timestamp)]" -ForegroundColor $([Constants]::MessageType.Warning)
        Write-Host $([Constants]::DoubleDashLine)
    }
}

function SetExecutionPolicy {
    #Check for execution policy settings
    $executionPolicy = Get-ExecutionPolicy -Scope CurrentUser
    if (($executionPolicy -eq [Microsoft.PowerShell.ExecutionPolicy]::Restricted) -or ($executionPolicy -eq [Microsoft.PowerShell.ExecutionPolicy]::Undefined) -or ($executionPolicy -eq [Microsoft.PowerShell.ExecutionPolicy]::AllSigned)) {
        Write-Host "Currently PowerShell execution policy is set to '$executionPolicy' mode. `n The policy to be set to 'RemoteSigned'. `nSelect Y to change policy for current user (Y|N): " -ForegroundColor $([Constants]::MessageType.Warning) -NoNewline
        $executionPolicyAns = Read-Host 

        if ($executionPolicyAns.Trim().ToLower() -eq "y" ) {
            Set-ExecutionPolicy -ExecutionPolicy RemoteSigned -Scope CurrentUser -Force
            Write-Host "Execution Policy is set to Remote Signed." -ForegroundColor $([Constants]::MessageType.Update)
        }
        else {
            Write-Host "Terminating the current execution of script as Execution Policy is not set to Remote Signed." -ForegroundColor $([Constants]::MessageType.Error)
            return 
        }
    }
}

function ValidUserInput {
    param
    (
        [String] 
        $prompt,

        [int]
        $minimumValue,

        [int]
        $maximumValue
    )
    $validValue = $false
    do {
        try {
            $userInput = Read-Host -Prompt $prompt
            [int]$value = [int]::Parse($userInput)
            if ($value -le $maximumValue -and $value -ge $minimumValue) {
                $validValue = $true
            }
            else {
                Write-Host "The entered value was not in valid range of ($($minimumValue), $($maximumValue)). Kindly re-enter the value." -ForegroundColor $([Constants]::MessageType.Warning)
            }
        }
        catch {
            Write-Host "The entered value was not valid integer. Kindly re-enter the value." -ForegroundColor $([Constants]::MessageType.Warning)
        }
    }while ($validValue -eq $false)
    return $value
}

function UserInputTimeSpan {
    do {
        #take user input
        $days = 0
        $hours = 0
        $minutes = 0
        $seconds = 0
        Write-Host "Enter the time span for SAS Expiry Interval " -ForegroundColor $([Constants]::MessageType.Warning)
        $days = ValidUserInput "Days ( 0 - 7 )" 0 7
        if ($days -lt 7) {
            $hours = ValidUserInput "Hours ( 0 - 23 )" 0 23
            $minutes = ValidUserInput "Minutes ( 0 - 59 )" 0 59
            $seconds = ValidUserInput "Seconds ( 0 - 59 )" 0 59
        }
        if (($days -eq 0) -and ($hours -eq 0) -and ($minutes -eq 0) -and ($seconds -eq 0)) {
            Write-Host "The time span can't be 0 days, 0 hours, 0 minutes, 0 seconds. Kindly re-enter the time span."
        }
        else {
            break;
        }
    }while ($true)

    $daysInString = [string]$days
    $hoursInString = [string]$hours
    $minutesInString = [string]$minutes
    $secondsInString = [string]$seconds
    if ($hours -lt 10) {
        $hoursInString = "0" + [string]$hours
    } 
    if ($minutes -lt 10) {
        $minutesInString = "0" + [string]$minutes
    }
    if ($seconds -lt 10) {
        $secondsInString = "0" + [string]$seconds
    }
    
    $timeSpanInString = "$($daysInString).$($hoursInString):$($minutesInString):$($secondsInString)"
    return $timeSpanInString
}

function StartExecution {
    $timestamp = $(get-date -f MMddyyyyHHmmss)
    $directory = "$(Get-location)/LogFiles/$($timestamp)"
    $null = New-Item -Type Directory -path $directory -Force -ErrorAction Stop
    SetExecutionPolicy
    PrintGeneralInformation
    PrintSubscriptions
    StartRemediation ($timestamp)
    PrintRemediationSummary($timestamp)
}

class Constants {
    static [Hashtable] $MessageType = @{
        Error   = [System.ConsoleColor]::Red
        Warning = [System.ConsoleColor]::Yellow
        Info    = [System.ConsoleColor]::Cyan
        Update  = [System.ConsoleColor]::Green
        Default = [System.ConsoleColor]::White
    }

    static [String] $DoubleDashLine = "========================================================================================================================"
    static [String] $SingleDashLine = "------------------------------------------------------------------------------------------------------------------------"
} 

StartExecution<|MERGE_RESOLUTION|>--- conflicted
+++ resolved
@@ -161,12 +161,9 @@
                 ($control.ControlId -eq "Azure_AVD_Audit_Enable_HostPool_BootDiagnostics") -or
                 ($control.ControlId -eq "Azure_RedisEnterprise_DP_Use_TLS_Encrypted_Connections") -or
                 ($control.ControlId -eq "Azure_DBforPostgreSQL_DP_Use_Secure_TLS_Version") -or
-<<<<<<< HEAD
-                ($control.ControlId -eq "Azure_RecoveryServicesVault_DP_Enable_Immutability") -or
-=======
                 ($control.ControlId -eq "Azure_BackupVault_DP_Enable_Soft_Delete") -or
                 ($control.ControlId -eq "Azure_BackupVault_DP_Enable_Immutability") -or
->>>>>>> 8adae7ca
+                ($control.ControlId -eq "Azure_RecoveryServicesVault_DP_Enable_Immutability") -or
                 ($control.ControlId -eq "Azure_DBForPostgreSQLFlexibleServer_DP_Use_Secure_TLS_Version")) {
                     $commandString = $control.InitCommand + " -SubscriptionId " + "`'" + $SubscriptionId + "`'" + " -Path " + "`'" + "FailedControls\" + $SubscriptionId + ".json" + "`'" + " -PerformPreReqCheck" + " -AutoRemediation" + " -TimeStamp " + "`'" + $timeStampString + "`'";
                 }
