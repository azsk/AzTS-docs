--- conflicted
+++ resolved
@@ -166,11 +166,8 @@
                 ($control.ControlId -eq "Azure_RecoveryServicesVault_DP_Enable_Immutability") -or
                 ($control.ControlId -eq "Azure_RecoveryServicesVault_DP_Enable_Soft_Delete") -or
                 ($control.ControlId -eq "Azure_IoTHub_DP_Use_Secure_TLS_Version") -or
-<<<<<<< HEAD
+                ($control.ControlId -eq "Azure_ServiceBus_AuthN_Disable_Local_Auth") -or
                 ($control.ControlId -eq "Azure_AppService_DP_Configure_EndToEnd_TLS") -or
-=======
-                ($control.ControlId -eq "Azure_ServiceBus_AuthN_Disable_Local_Auth") -or
->>>>>>> 672dd543
                 ($control.ControlId -eq "Azure_DBForPostgreSQLFlexibleServer_DP_Use_Secure_TLS_Version")) {
                     $commandString = $control.InitCommand + " -SubscriptionId " + "`'" + $SubscriptionId + "`'" + " -Path " + "`'" + "FailedControls\" + $SubscriptionId + ".json" + "`'" + " -PerformPreReqCheck" + " -AutoRemediation" + " -TimeStamp " + "`'" + $timeStampString + "`'";
                 }
