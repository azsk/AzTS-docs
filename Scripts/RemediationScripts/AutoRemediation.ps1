--- conflicted
+++ resolved
@@ -155,12 +155,10 @@
                     $commandString = $control.InitCommand + " -SubscriptionId " +  "`'" + $SubscriptionId +  "`'" +  " -Path " + "`'" + "FailedControls\" +  $SubscriptionId + ".json" + "`'" + " -PerformPreReqCheck"+ " -AutoRemediation" + " -TimeStamp " + "`'" + $timeStampString +  "`'";
                 }elseif ($control.ControlId -eq "Azure_AppService_DP_Use_Secure_TLS_Version") {
                     $commandString = $control.InitCommand + " -SubscriptionId " +  "`'" + $SubscriptionId +  "`'" +  " -Path " + "`'" + "FailedControls\" +  $SubscriptionId + ".json" + "`'" + " -PerformPreReqCheck"+ " -AutoRemediation" + " -TimeStamp " + "`'" + $timeStampString +  "`'";
-<<<<<<< HEAD
                 }elseif ($control.ControlId -eq "Azure_APIManagement_AuthN_Use_AAD_for_Client_AuthN") {
                     $commandString = $control.InitCommand + " -SubscriptionId " +  "`'" + $SubscriptionId +  "`'" +  " -Path " + "`'" + "FailedControls\" +  $SubscriptionId + ".json" + "`'" + " -PerformPreReqCheck"+ " -AutoRemediation" + " -TimeStamp " + "`'" + $timeStampString +  "`'";
                 }elseif ($control.ControlId -eq "Azure_APIManagement_DP_Use_HTTPS_URL_Scheme") {
                     $commandString = $control.InitCommand + " -SubscriptionId " +  "`'" + $SubscriptionId +  "`'" +  " -Path " + "`'" + "FailedControls\" +  $SubscriptionId + ".json" + "`'" + " -PerformPreReqCheck"+ " -AutoRemediation" + " -TimeStamp " + "`'" + $timeStampString +  "`'";
-=======
                 }elseif ($control.ControlId -eq "Azure_KubernetesService_AuthN_Enabled_AAD") {
                     Write-Host "[$($control.LoadCommand)] Bulk Remediation Script requires user inputs at some points to execute properly.`n" -ForegroundColor $([Constants]::MessageType.Warning)
                     $proceedWithRemediation = Read-Host -Prompt "Do you want to proceed with remediation for the control [$($control.ControlId)]? (Y|N)"
@@ -178,7 +176,6 @@
                     $ObjectId = Read-Host "Enter the Object Id of the security scanner identity"
                     Write-Host $([Constants]::SingleDashLine)
                     $commandString = $control.InitCommand + " -SubscriptionId " +  "`'" + $SubscriptionId +  "`'" + " -ObjectId " + "`'" + $ObjectId +  "`'" + " -Path " + "`'" + "FailedControls\" +  $SubscriptionId + ".json" + "`'" + " -PerformPreReqCheck"+ " -AutoRemediation" + " -TimeStamp " + "`'" + $timeStampString +  "`'";
->>>>>>> 74483cf4
                 }else{
                     Write-Host "Skipped remediation of failing resources of control id: [$($control.ControlId)], because remediation support for this control hasn't been added yet." -ForegroundColor $([Constants]::MessageType.Warning)
                     Write-Host $([Constants]::SingleDashLine)
