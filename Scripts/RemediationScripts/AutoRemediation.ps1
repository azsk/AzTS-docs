--- conflicted
+++ resolved
@@ -163,13 +163,9 @@
                 ($control.ControlId -eq "Azure_ServiceBus_DP_Use_Secure_TLS_Version") -or
                 ($control.ControlId -eq "Azure_DBForMySQLFlexibleServer_DP_Use_Secure_TLS_Version") -or
                 ($control.ControlId -eq "Azure_SQLDatabase_DP_Enable_TDE") -or
-<<<<<<< HEAD
-                ($control.ControlId -eq "Azure_EventHub_DP_Use_Secure_TLS_Version")){
-=======
                 ($control.ControlId -eq "Azure_AutomationAccounts_DP_Encrypt_Variables") -or
                 ($control.ControlId -eq "Azure_EventHub_DP_Use_Secure_TLS_Version")-or
                 ($control.ControlId -eq "Azure_FrontDoor_CDNProfile_DP_Use_Secure_TLS_Version_Trial")){
->>>>>>> 2a46a78c
                     $commandString = $control.InitCommand + " -SubscriptionId " +  "`'" + $SubscriptionId +  "`'" +  " -Path " + "`'" + "FailedControls\" +  $SubscriptionId + ".json" + "`'" + " -PerformPreReqCheck"+ " -AutoRemediation" + " -TimeStamp " + "`'" + $timeStampString +  "`'";
                 }elseif ($control.ControlId -eq "Azure_KubernetesService_AuthN_Enabled_AAD") {
                     Write-Host "[$($control.LoadCommand)] Bulk Remediation Script requires user inputs at some points to execute properly.`n" -ForegroundColor $([Constants]::MessageType.Warning)
