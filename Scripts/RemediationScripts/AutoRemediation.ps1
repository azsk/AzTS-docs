--- conflicted
+++ resolved
@@ -153,7 +153,6 @@
                     $commandString = $control.InitCommand + " -SubscriptionId " +  "`'" + $SubscriptionId +  "`'" +  " -Path " + "`'" + "FailedControls\" +  $SubscriptionId + ".json" + "`'" + " -PerformPreReqCheck"+ " -AutoRemediation" + " -TimeStamp " + "`'" + $timeStampString +  "`'";
                 }elseif ($control.ControlId -eq "Azure_AppService_DP_Use_Secure_TLS_Version") {
                     $commandString = $control.InitCommand + " -SubscriptionId " +  "`'" + $SubscriptionId +  "`'" +  " -Path " + "`'" + "FailedControls\" +  $SubscriptionId + ".json" + "`'" + " -PerformPreReqCheck"+ " -AutoRemediation" + " -TimeStamp " + "`'" + $timeStampString +  "`'";
-<<<<<<< HEAD
                 }elseif ($control.ControlId -eq "Azure_KubernetesService_AuthN_Enabled_AAD") {
                     Write-Host "[$($control.LoadCommand)] Bulk Remediation Script requires user inputs at some points to execute properly.`n" -ForegroundColor $([Constants]::MessageType.Warning)
                     $proceedWithRemediation = Read-Host -Prompt "Do you want to proceed with remediation for the control [$($control.ControlId)]? (Y|N)"
@@ -165,14 +164,12 @@
                         continue;
                     }
                     $commandString = $control.InitCommand + " -SubscriptionId " +  "`'" + $SubscriptionId +  "`'" +  " -Path " + "`'" + "FailedControls\" +  $SubscriptionId + ".json" + "`'" + " -PerformPreReqCheck"+ " -AutoRemediation" + " -TimeStamp " + "`'" + $timeStampString +  "`'";
-=======
                 }elseif ($control.ControlId -eq "Azure_ContainerRegistry_Config_Enable_Security_Scanning") {
                     Write-Host "Object Id for the Security Scanner Identity is required to execute the [$($control.LoadCommand)] Bulk Remediation Script." -ForegroundColor $([Constants]::MessageType.Warning)
                     Write-Host "Object Id of the Security Scanner Identity can be found in the status reason column against the failing control result in AzTS UI.`n" -ForegroundColor $([Constants]::MessageType.Warning)
                     $ObjectId = Read-Host "Enter the Object Id of the security scanner identity"
                     Write-Host $([Constants]::SingleDashLine)
                     $commandString = $control.InitCommand + " -SubscriptionId " +  "`'" + $SubscriptionId +  "`'" + " -ObjectId " + "`'" + $ObjectId +  "`'" + " -Path " + "`'" + "FailedControls\" +  $SubscriptionId + ".json" + "`'" + " -PerformPreReqCheck"+ " -AutoRemediation" + " -TimeStamp " + "`'" + $timeStampString +  "`'";
->>>>>>> 0b12be3c
                 }else{
                     Write-Host "Skipped remediation of failing resources of control id: [$($control.ControlId)], because remediation support for this control hasn't been added yet." -ForegroundColor $([Constants]::MessageType.Warning)
                     Write-Host $([Constants]::SingleDashLine)
