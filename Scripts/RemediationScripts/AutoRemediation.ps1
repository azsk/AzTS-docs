--- conflicted
+++ resolved
@@ -159,16 +159,11 @@
                 ($control.ControlId -eq "Azure_VirtualMachineScaleSet_SI_Enforce_Automatic_Upgrade_Policy") -or 
                 ($control.ControlId -eq "Azure_SynapseWorkspace_AuthN_SQL_Pools_Use_Microsoft_Entra_ID_Only") -or
                 ($control.ControlId -eq "Azure_AVD_Audit_Enable_HostPool_BootDiagnostics") -or
-<<<<<<< HEAD
-                ($control.ControlId -eq "Azure_DBforPostgreSQL_DP_Use_Secure_TLS_Version")) {
+                ($control.ControlId -eq "Azure_DBforPostgreSQL_DP_Use_Secure_TLS_Version") -or
+                ($control.ControlId -eq "Azure_DBForPostgreSQLFlexibleServer_DP_Use_Secure_TLS_Version")) {
                     $commandString = $control.InitCommand + " -SubscriptionId " +  "`'" + $SubscriptionId +  "`'" +  " -Path " + "`'" + "FailedControls\" +  $SubscriptionId + ".json" + "`'" + " -PerformPreReqCheck"+ " -AutoRemediation" + " -TimeStamp " + "`'" + $timeStampString +  "`'";
-                }elseif (($control.ControlId -eq "Azure_KubernetesService_AuthN_Enabled_Microsoft_Entra_ID" ) -or
-=======
-                ($control.ControlId -eq "Azure_DBForPostgreSQLFlexibleServer_DP_Use_Secure_TLS_Version")) {
-                    $commandString = $control.InitCommand + " -SubscriptionId " + "`'" + $SubscriptionId + "`'" + " -Path " + "`'" + "FailedControls\" + $SubscriptionId + ".json" + "`'" + " -PerformPreReqCheck" + " -AutoRemediation" + " -TimeStamp " + "`'" + $timeStampString + "`'";
                 }
                 elseif (($control.ControlId -eq "Azure_KubernetesService_AuthN_Enabled_Microsoft_Entra_ID" ) -or
->>>>>>> 2dafb6e1
                 ($control.ControlId -eq "Azure_KubernetesService_AuthN_Disable_Local_Accounts")) {
                     Write-Host "[$($control.LoadCommand)] Bulk Remediation Script requires user inputs at some points to execute properly.`n" -ForegroundColor $([Constants]::MessageType.Warning)
                     $proceedWithRemediation = Read-Host -Prompt "Do you want to proceed with remediation for the control [$($control.ControlId)]? (Y|N)"
