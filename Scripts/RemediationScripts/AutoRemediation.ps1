--- conflicted
+++ resolved
@@ -147,16 +147,6 @@
                 $commandString =""
                 if($control.ControlId -eq "Azure_Storage_AuthN_Dont_Allow_Anonymous"){
                     $commandString = $control.InitCommand + " -SubscriptionId " +  "`'" + $SubscriptionId +  "`'" + " -RemediationType " + "DisableAllowBlobPublicAccessOnStorage" + " -Path " + "`'" + "FailedControls\" +  $SubscriptionId + ".json" + "`'" + " -AutoRemediation" + " -TimeStamp " + "`'" + $timeStampString +  "`'";
-<<<<<<< HEAD
-                }elseif ($control.ControlId -eq "Azure_AppService_Config_Disable_Remote_Debugging") {
-                    $commandString = $control.InitCommand + " -SubscriptionId " +  "`'" + $SubscriptionId +  "`'" +  " -Path " + "`'" + "FailedControls\" +  $SubscriptionId + ".json" + "`'" + " -PerformPreReqCheck"+ " -AutoRemediation" + " -TimeStamp " + "`'" + $timeStampString +  "`'";
-                }elseif ($control.ControlId -eq "Azure_AppService_DP_Dont_Allow_HTTP_Access") {
-                    $commandString = $control.InitCommand + " -SubscriptionId " +  "`'" + $SubscriptionId +  "`'" +  " -Path " + "`'" + "FailedControls\" +  $SubscriptionId + ".json" + "`'" + " -PerformPreReqCheck"+ " -AutoRemediation" + " -TimeStamp " + "`'" + $timeStampString +  "`'";
-                }elseif ($control.ControlId -eq "Azure_AppService_DP_Use_Secure_TLS_Version") {
-                    $commandString = $control.InitCommand + " -SubscriptionId " +  "`'" + $SubscriptionId +  "`'" +  " -Path " + "`'" + "FailedControls\" +  $SubscriptionId + ".json" + "`'" + " -PerformPreReqCheck"+ " -AutoRemediation" + " -TimeStamp " + "`'" + $timeStampString +  "`'";
-                }elseif ($control.ControlId -eq "Azure_ServiceFabric_DP_Set_Property_ClusterProtectionLevel") {
-                    $commandString = $control.InitCommand + " -SubscriptionId " +  "`'" + $SubscriptionId +  "`'" +  " -Path " + "`'" + "FailedControls\" +  $SubscriptionId + ".json" + "`'" + " -PerformPreReqCheck"+ " -AutoRemediation" + " -TimeStamp " + "`'" + $timeStampString +  "`'";
-=======
                 }
                 elseif (($control.ControlId -eq "Azure_Storage_DP_Encrypt_In_Transit") -or 
                 ($control.ControlId -eq "Azure_AppService_Config_Disable_Remote_Debugging") -or
@@ -165,6 +155,7 @@
                 ($control.ControlId -eq "Azure_APIManagement_AuthN_Use_AAD_for_Client_AuthN") -or
                 ($control.ControlId -eq "Azure_APIManagement_DP_Use_HTTPS_URL_Scheme") -or
                 ($control.ControlId -eq "Azure_CloudService_SI_Disable_RemoteDesktop_Access") -or
+                ($control.ControlId -eq "Azure_ServiceFabric_DP_Set_Property_ClusterProtectionLevel") -or
                 ($control.ControlId -eq "Azure_SQLDatabase_DP_Enable_TDE")) {
                     $commandString = $control.InitCommand + " -SubscriptionId " +  "`'" + $SubscriptionId +  "`'" +  " -Path " + "`'" + "FailedControls\" +  $SubscriptionId + ".json" + "`'" + " -PerformPreReqCheck"+ " -AutoRemediation" + " -TimeStamp " + "`'" + $timeStampString +  "`'";
                 }elseif ($control.ControlId -eq "Azure_KubernetesService_AuthN_Enabled_AAD") {
@@ -184,17 +175,11 @@
                     $ObjectId = Read-Host "Enter the Object Id of the security scanner identity"
                     Write-Host $([Constants]::SingleDashLine)
                     $commandString = $control.InitCommand + " -SubscriptionId " +  "`'" + $SubscriptionId +  "`'" + " -ObjectId " + "`'" + $ObjectId +  "`'" + " -Path " + "`'" + "FailedControls\" +  $SubscriptionId + ".json" + "`'" + " -PerformPreReqCheck"+ " -AutoRemediation" + " -TimeStamp " + "`'" + $timeStampString +  "`'";
->>>>>>> d0aceba2
                 }else{
                     Write-Host "Skipped remediation of failing resources of control id: [$($control.ControlId)], because remediation support for this control hasn't been added yet." -ForegroundColor $([Constants]::MessageType.Warning)
                     Write-Host $([Constants]::SingleDashLine)
                     continue;
                 }
-<<<<<<< HEAD
-
-                Write-Host "Remediating Control Id [$($control.ControlId)] using [$($control.LoadCommand)] Bulk Remediation Script..." -ForegroundColor $([Constants]::MessageType.Info)
-=======
->>>>>>> d0aceba2
 
                 Write-Host "Remediating Control Id [$($control.ControlId)] using [$($control.LoadCommand)] Bulk Remediation Script..." -ForegroundColor $([Constants]::MessageType.Info)
                 
