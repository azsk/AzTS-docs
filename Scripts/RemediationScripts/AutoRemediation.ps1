function PrintGeneralInformation
{
    $scriptInformation = "**General Information**
[1]. All the failing controls, which have been downloaded using AzTS UI, are present at [$(Get-location)\FailedControls] and same will be referred for remediation.
[2]. Remediation scripts will be used to fix the failing controls in bulk.
[3]. Minimum of contributor role at a subscription level is required for running BRS (Bulk Remediation Scripts) in most of the case, some may even require a higher priviledge access over a subscription.";
    Write-Host $([Constants]::DoubleDashLine)
    Write-Host $scriptInformation -ForegroundColor $([Constants]::MessageType.Warning)
    Write-Host $([Constants]::SingleDashLine)
} 

function PrintSubscriptions
{
    $failedControlsFiles = @(Get-ChildItem FailedControls\*.json);
    Write-Host "Following subscriptions will be remediated:"
    $filesCount = 1;
    foreach($file in $failedControlsFiles)
    {
        $JsonContent =  Get-content -path $file | ConvertFrom-Json
        $SubscriptionId = $JsonContent.SubscriptionId
        Write-Host ("$($filesCount). $($SubscriptionId)")
        $filesCount = $filesCount + 1
    }
}

function StartRemediation($timestamp)
{
    $failedControlsFiles = @(Get-ChildItem FailedControls\*.json);
    foreach($file in $failedControlsFiles)
    {
        $JsonContent =  Get-content -path $file | ConvertFrom-Json
        $SubscriptionId = $JsonContent.SubscriptionId
        $logFile = "LogFiles\" + $($timestamp) + "\log_" + $($SubscriptionId) + ".json"
        #Write-Host $logFile #delete
        Write-Host $([Constants]::SingleDashLine)
        Write-Host "Getting failing controls details of Subscription Id: [$($SubscriptionId)]..." -ForegroundColor $([Constants]::MessageType.Info)
        Write-Host $([Constants]::SingleDashLine)

        # Display unique controls and no of resources.
        $controlRemediationList = $JsonContent.ControlRemediationList
        $controlsTable = @()
        foreach($control in $controlRemediationList)
        {
            $count=0;
            foreach($resource in $control.FailedResourceList)
            {
                $controlsTable+= [PSCustomObject]@{
                    'ControlId' = if($count -eq 0) {$control.ControlId} Else {""};
                    'NumberOfFailingResources' = if($count -eq 0) {$control.FailedResourceList.Length} Else {""};
                    'FailingResources' = $resource.ResourceName;
                }
                $count+=1
            }
        }
        $colsProperty = @{Expression={$_.ControlId};Label="Control Id";Width=60;Alignment="left"},
                        @{Expression={$_.NumberOfFailingResources};Label="Number Of Failing Resources";Width=30;Alignment="center"},
                        @{Expression={$_.FailingResources};Label="Failing Resources";Width=30;Alignment="left"}

        Write-Host "Failing Controls Summary:" -ForegroundColor $([Constants]::MessageType.Update)
        $controlsTable | Format-Table -Property $colsProperty -Wrap

        #User input for whether to continue with current remediation or noty
        Write-Host $([Constants]::SingleDashLine)
        $startRemediation = Read-Host -Prompt "Do you want to continue remediation? (Y|N)";

        if($startRemediation -eq 'Y')
        {
            Write-Host "User has provided consent to continue the remediation." -ForegroundColor $([Constants]::MessageType.Update)
            Write-Host $([Constants]::SingleDashLine)

            $remediationLevel = Read-Host -Prompt "You can choose one of the following mode to remediate non-compliant resources:
[1] Remediate all the failing resources in a single go for all controls.
[2] Remediate failing resources control wise, confirmation will be needed before remediating failing resources against each control.
Press any other key to skip the remediation of resources in current subscription.
Enter the choice (1|2)";
            Write-Host $([Constants]::SingleDashLine)

            #Create new log file for the current subscription
            try
            {
                if(Test-Path $logFile)
                {
                    Remove-Item $logFile
                }
                $null = New-Item -ItemType File -Path $logFile -Force -ErrorAction Stop
                $logFileSchema = @{}
                $logFileSchema.Add("SubscriptionId", $SubscriptionId)
                $controlList = @()
                foreach($control in $controlRemediationList)
                {
                    $jsonObject = @{}
                    $jsonObject.Add("ControlId", $control.ControlId)
                    $jsonObject.Add("NumberOfFailingResources", $control.FailedResourceList.Length)
                    $remediatedResources = New-Object System.Collections.ArrayList
                    $jsonObject.Add("RemediatedResources", $remediatedResources)
                    $skippedResources = New-Object System.Collections.ArrayList
                    $jsonObject.Add("SkippedResources", $skippedResources)
                    $jsonObject.Add("RollbackFile", [String]::Empty)
                    $controlList += $jsonObject
                }
                $logFileSchema.Add("ControlList", $controlList)
                $logFileSchema | ConvertTo-json -depth 10  | Out-File $logFile
            }
            catch
            {
                throw $_.Exception.Message
            }

            # variable to track unexecuted resources
            foreach($control in $controlRemediationList)
            { 
                $skippedResources = @();
                if(($remediationLevel -ne '1') -and ($remediationLevel -ne '2'))
                {
                    break;
                }
                if($remediationLevel -eq '2'){
                    $controlLevelRemediation =  Read-Host -Prompt "Do you want to remediate failing resources of control id: [$($control.ControlId)]? (Y|N)"
                    Write-Host $([Constants]::SingleDashLine)
                    if($controlLevelRemediation -ne 'Y')
                    {
                        #enter into log 
                        foreach($failedResource in $control.FailedResourceList)
                        {
                            $resource = @{}
                            $resource.Add("ResourceGroupName", $failedResource.ResourceGroupName)
                            $resource.Add("ResourceName", $failedResource.ResourceName)
                            $skippedResources += $resource
                        }
                        $log =  Get-content -Raw -path $logFile | ConvertFrom-Json
                        foreach($logControl in $log.ControlList)
                        {
                            if($logControl.ControlId -eq $control.ControlId){
                                $logControl.SkippedResources=$skippedResources
                            }
                        }
                        $log | ConvertTo-json -depth 10  | Out-File $logFile

                        Write-Host "Skipped remediation of failing resources of control id: [$($control.ControlId)]" -ForegroundColor $([Constants]::MessageType.Warning)
                        Write-Host $([Constants]::SingleDashLine)
                        continue;
                    }
                }
                
                [string]$timeStampString = $timestamp
                . ("./" + "RemediationScripts\" + $control.LoadCommand)
                $commandString =""
                if($control.ControlId -eq "Azure_Storage_AuthN_Dont_Allow_Anonymous"){
                    $commandString = $control.InitCommand + " -SubscriptionId " +  "`'" + $SubscriptionId +  "`'" + " -RemediationType " + "DisableAllowBlobPublicAccessOnStorage" + " -Path " + "`'" + "FailedControls\" +  $SubscriptionId + ".json" + "`'" + " -AutoRemediation" + " -TimeStamp " + "`'" + $timeStampString +  "`'";
                }
                elseif (($control.ControlId -eq "Azure_Storage_DP_Encrypt_In_Transit") -or 
                ($control.ControlId -eq "Azure_AppService_Config_Disable_Remote_Debugging") -or
                ($control.ControlId -eq "Azure_AppService_DP_Dont_Allow_HTTP_Access") -or
                ($control.ControlId -eq "Azure_AppService_DP_Use_Secure_TLS_Version") -or
<<<<<<< HEAD
                ($control.ControlId -eq "Azure_Storage_DP_Use_Secure_TLS_Version_Trial") -or
                ($control.ControlId -eq "Azure_DBForMySQLFlexibleServer_DP_Enable_SSL") -or                
=======
                ($control.ControlId -eq "Azure_Storage_DP_Use_Secure_TLS_Version") -or
>>>>>>> 02c94164
                ($control.ControlId -eq "Azure_APIManagement_AuthN_Use_AAD_for_Client_AuthN") -or
                ($control.ControlId -eq "Azure_APIManagement_DP_Use_HTTPS_URL_Scheme") -or
                ($control.ControlId -eq "Azure_SQLDatabase_DP_Use_Secure_TLS_Version_Trial") -or
                ($control.ControlId -eq "Azure_CloudService_SI_Disable_RemoteDesktop_Access") -or
                ($control.ControlId -eq "Azure_ServiceFabric_DP_Set_Property_ClusterProtectionLevel") -or
                ($control.ControlId -eq "Azure_ServiceBus_DP_Use_Secure_TLS_Version") -or
                ($control.ControlId -eq "Azure_DBForMySQLFlexibleServer_DP_Use_Secure_TLS_Version_Trial") -or
                ($control.ControlId -eq "Azure_SQLDatabase_DP_Enable_TDE") -or
                ($control.ControlId -eq "Azure_FrontDoor_DP_Use_Secure_TLS_Version_Trial")-or
                ($control.ControlId -eq "Azure_FrontDoor_CDNProfile_DP_Use_Secure_TLS_Version_Trial")){
                    $commandString = $control.InitCommand + " -SubscriptionId " +  "`'" + $SubscriptionId +  "`'" +  " -Path " + "`'" + "FailedControls\" +  $SubscriptionId + ".json" + "`'" + " -PerformPreReqCheck"+ " -AutoRemediation" + " -TimeStamp " + "`'" + $timeStampString +  "`'";
                }elseif ($control.ControlId -eq "Azure_KubernetesService_AuthN_Enabled_AAD") {
                    Write-Host "[$($control.LoadCommand)] Bulk Remediation Script requires user inputs at some points to execute properly.`n" -ForegroundColor $([Constants]::MessageType.Warning)
                    $proceedWithRemediation = Read-Host -Prompt "Do you want to proceed with remediation for the control [$($control.ControlId)]? (Y|N)"
                    Write-Host $([Constants]::SingleDashLine)
                    if($proceedWithRemediation -ne 'Y')
                    {
                        Write-Host "Skipped remediation of failing resources of control id: [$($control.ControlId)]." -ForegroundColor $([Constants]::MessageType.Warning)
                        Write-Host $([Constants]::SingleDashLine)
                        continue;
                    }
                    $commandString = $control.InitCommand + " -SubscriptionId " +  "`'" + $SubscriptionId +  "`'" +  " -Path " + "`'" + "FailedControls\" +  $SubscriptionId + ".json" + "`'" + " -PerformPreReqCheck"+ " -AutoRemediation" + " -TimeStamp " + "`'" + $timeStampString +  "`'";
                }elseif ($control.ControlId -eq "Azure_ContainerRegistry_Config_Enable_Security_Scanning") {
                    Write-Host "Object Id for the Security Scanner Identity is required to execute the [$($control.LoadCommand)] Bulk Remediation Script." -ForegroundColor $([Constants]::MessageType.Warning)
                    Write-Host "Object Id of the Security Scanner Identity can be found in the status reason column against the failing control result in AzTS UI.`n" -ForegroundColor $([Constants]::MessageType.Warning)
                    $ObjectId = Read-Host "Enter the Object Id of the security scanner identity"
                    Write-Host $([Constants]::SingleDashLine)
                    $commandString = $control.InitCommand + " -SubscriptionId " +  "`'" + $SubscriptionId +  "`'" + " -ObjectId " + "`'" + $ObjectId +  "`'" + " -Path " + "`'" + "FailedControls\" +  $SubscriptionId + ".json" + "`'" + " -PerformPreReqCheck"+ " -AutoRemediation" + " -TimeStamp " + "`'" + $timeStampString +  "`'";
                }elseif ($control.ControlId -eq "Azure_AppService_DP_Use_Secure_FTP_Deployment") {
                    Write-Host "Secured FTP State for the App Service(s) is required to execute the [$($control.LoadCommand)] Bulk Remediation Script." -ForegroundColor $([Constants]::MessageType.Warning)
                    $userInputforFTPState = Read-Host "You can choose one of the following mode to remediate non-compliant resources:
                    [1] Remediate failing resorces by configuring FTP State as FtpsOnly on the production slot and all non-production slots for all App Services.
                    [2] Remediate failing resorces by configuring FTP State as Disabled on the production slot and all non-production slots for all App Services.
                    Enter the choice (1|2)";
                    $FTPState=""
                    if($userInputforFTPState -eq "1"){
                        $FTPState="FTPSOnly"
                    }
                    elseif ($userInputforFTPState -eq "2"){
                        $FTPState="Disabled"
                    }
                    Write-Host $([Constants]::SingleDashLine)
                   $commandString = $control.InitCommand + " -SubscriptionId " +  "`'" + $SubscriptionId +  "`'" + " -FTPState " + "`'" + $FTPState +  "`'" + " -Path " + "`'" + "FailedControls\" +  $SubscriptionId + ".json" + "`'" + " -PerformPreReqCheck"+ " -AutoRemediation" + " -TimeStamp " + "`'" + $timeStampString +  "`'";              
                }elseif ($control.ControlId -eq "Azure_Storage_AuthZ_Set_SAS_Expiry_Interval") {
                    Write-Host "Timespan of SAS Expiry Interval is required to execute the [$($control.LoadCommand)] Bulk Remediation Script." -ForegroundColor $([Constants]::MessageType.Warning)
                    $timespan = UserInputTimeSpan
                    $commandString = $control.InitCommand + " -SubscriptionId " +  "`'" + $SubscriptionId +  "`'" + " -Timespan " + "`'" + $timespan +  "`'" + " -Path " + "`'" + "FailedControls\" +  $SubscriptionId + ".json" + "`'" + " -PerformPreReqCheck"+ " -AutoRemediation" + " -TimeStamp " + "`'" + $timeStampString +  "`'";
                }
                else{
                    Write-Host "Skipped remediation of failing resources of control id: [$($control.ControlId)], because remediation support for this control hasn't been added yet." -ForegroundColor $([Constants]::MessageType.Warning)
                    Write-Host $([Constants]::SingleDashLine)
                    continue;
                }

                Write-Host "Remediating Control Id [$($control.ControlId)] using [$($control.LoadCommand)] Bulk Remediation Script..." -ForegroundColor $([Constants]::MessageType.Info)
                
                function runCommand($command) {
                    if ($command[0] -eq '"') { Invoke-Expression "& $command" }
                    else { Invoke-Expression $command }
                }
                runCommand($commandString)
                Write-Host "Completed remediation of Control Id [$($control.ControlId)] using [$($control.LoadCommand)] Bulk Remediation Script." -ForegroundColor $([Constants]::MessageType.Update)
                Write-Host $([Constants]::SingleDashLine)
            }
            # add skipped resources to the log and print the completion message when remediation operation for particular subscription is finished.
           if(($remediationLevel -eq 1) -or ($remediationLevel -eq 2))
           {
                Write-Host "Completed remediation of Subscription Id: [$($SubscriptionId)]" -ForegroundColor $([Constants]::MessageType.Update)
                Write-Host $([Constants]::SingleDashLine) 
           }
           else
           {
                #tracking unexecuted resources
                foreach($control in $controlRemediationList)
                {
                    $skippedResources = @();
                    foreach($failedResource in $control.FailedResourceList)
                    {
                        $resource = @{}
                        $resource.Add("ResourceGroupName",$failedResource.ResourceGroupName)
                        $resource.Add("ResourceName", $failedResource.ResourceName)
                        $skippedResources += $resource
                        #Write-Host $skippedResources
                    }
                    $log =  Get-content -Raw -path $logFile | ConvertFrom-Json
                    foreach($logControl in $log.ControlList)
                    {
                        if($logControl.ControlId -eq $control.ControlId)
                        {
                            #$logControl.RemediatedResources=$logResources
                            $logControl.SkippedResources=$skippedResources
                        }
                    }
                    $log | ConvertTo-json -depth 10  | Out-File $logFile
                }
                Write-Host "Skipped remediation of Subscription Id: [$($SubscriptionId)]" -ForegroundColor $([Constants]::MessageType.Warning)
                Write-Host $([Constants]::SingleDashLine)
           }
        }
    }
}

function PrintRemediationSummary($timestamp)
{
    $logFiles = @(Get-ChildItem LogFiles\$($timestamp)\*.json);
    if($logFiles.Count -eq 0)
    {
        Write-Host $([Constants]::SingleDashLine)
        Write-Host "None of the failing controls have been remediated." -ForegroundColor $([Constants]::MessageType.Warning)
        Write-Host $([Constants]::SingleDashLine)
    }
    else
    {
        Write-Host $([Constants]::DoubleDashLine)
        Write-Host "Remediation Summary:`n" -ForegroundColor $([Constants]::MessageType.Info)
        $remediationSummary = @()
        foreach($logFile in $logFiles)
        {
            $log = Get-Content -Path $logFile | ConvertFrom-Json
            foreach($logControl in $log.ControlList)
            {
                $remediationSummary+=[PSCustomObject]@{
                    "Subscription Id" = $log.SubscriptionId;
                    "Control Id" = $logControl.ControlId;
                    "Number Of Failing Resources"= $logControl.NumberOfFailingResources;
                    "Number Of Remediated Resources" = $logControl.RemediatedResources.Length;
                    "Number Of Skipped Resources" = $logControl.SkippedResources.Length;
                }
            }
        }
        $remediationSummary | Format-Table -Wrap
        Write-Host $([Constants]::DoubleDashLine)
        Write-Host "Note: 
1. You need to scan the remediated subscriptions again using AzTS UI to get the updated results in AzTS UI.
2. To rollback the changes, individual BRS needs to be run and rollback command needs to be executed. The file required for rollback could be found in the detailed logs folder." -ForegroundColor $([Constants]::MessageType.Warning)
        Write-Host $([Constants]::SingleDashLine)
        Write-Host "Detailed logs have been exported to the path [$(Get-location)/LogFiles/$($timestamp)]" -ForegroundColor $([Constants]::MessageType.Warning)
        Write-Host $([Constants]::DoubleDashLine)
    }
}

function SetExecutionPolicy
{
    #Check for execution policy settings
    $executionPolicy = Get-ExecutionPolicy -Scope CurrentUser
    if(($executionPolicy -eq [Microsoft.PowerShell.ExecutionPolicy]::Restricted) -or ($executionPolicy -eq [Microsoft.PowerShell.ExecutionPolicy]::Undefined) -or ($executionPolicy -eq [Microsoft.PowerShell.ExecutionPolicy]::AllSigned))
    {
        Write-Host "Currently PowerShell execution policy is set to '$executionPolicy' mode. `n The policy to be set to 'RemoteSigned'. `nSelect Y to change policy for current user (Y|N): " -ForegroundColor $([Constants]::MessageType.Warning) -NoNewline
        $executionPolicyAns = Read-Host 

        if($executionPolicyAns.Trim().ToLower() -eq "y" )
        {
            Set-ExecutionPolicy -ExecutionPolicy RemoteSigned -Scope CurrentUser -Force
            Write-Host "Execution Policy is set to Remote Signed." -ForegroundColor $([Constants]::MessageType.Update)
        }
        else 
        {
            Write-Host "Terminating the current execution of script as Execution Policy is not set to Remote Signed." -ForegroundColor $([Constants]::MessageType.Error)
            return 
        }
    }
}

function ValidUserInput
{
    param
    (
        [String] 
        $prompt,

        [int]
        $minimumValue,

        [int]
        $maximumValue
    )
    $validValue = $false
    do
    {
        try
        {
            $userInput = Read-Host -Prompt $prompt
            [int]$value = [int]::Parse($userInput)
            if($value -le $maximumValue -and $value -ge $minimumValue)
            {
                $validValue = $true
            }
            else
            {
                Write-Host "The entered value was not in valid range of ($($minimumValue), $($maximumValue)). Kindly re-enter the value." -ForegroundColor $([Constants]::MessageType.Warning)
            }
        }
        catch
        {
            Write-Host "The entered value was not valid integer. Kindly re-enter the value." -ForegroundColor $([Constants]::MessageType.Warning)
        }
    }while($validValue -eq $false)
    return $value
}

function UserInputTimeSpan
{
    do
    {
        #take user input
        $days = 0
        $hours = 0
        $minutes = 0
        $seconds = 0
        Write-Host "Enter the time span for SAS Expiry Interval " -ForegroundColor $([Constants]::MessageType.Warning)
        $days = ValidUserInput "Days ( 0 - 7 )" 0 7
        if($days -lt 7)
        {
            $hours = ValidUserInput "Hours ( 0 - 23 )" 0 23
            $minutes = ValidUserInput "Minutes ( 0 - 59 )" 0 59
            $seconds = ValidUserInput "Seconds ( 0 - 59 )" 0 59
        }
        if(($days -eq 0) -and ($hours -eq 0) -and ($minutes -eq 0) -and ($seconds -eq 0))
        {
            Write-Host "The time span can't be 0 days, 0 hours, 0 minutes, 0 seconds. Kindly re-enter the time span."
        }
        else
        {
            break;
        }
    }while($true)

    $daysInString = [string]$days
    $hoursInString = [string]$hours
    $minutesInString = [string]$minutes
    $secondsInString = [string]$seconds
    if($hours -lt 10)
    {
        $hoursInString = "0" + [string]$hours
    } 
    if($minutes -lt 10)
    {
        $minutesInString = "0" + [string]$minutes
    }
    if($seconds -lt 10)
    {
        $secondsInString = "0" + [string]$seconds
    }
    
    $timeSpanInString = "$($daysInString).$($hoursInString):$($minutesInString):$($secondsInString)"
    return $timeSpanInString
}

function StartExecution
{
    $timestamp = $(get-date -f MMddyyyyHHmmss)
    $directory = "$(Get-location)/LogFiles/$($timestamp)"
    $null = New-Item -Type Directory -path $directory -Force -ErrorAction Stop
    SetExecutionPolicy
    PrintGeneralInformation
    PrintSubscriptions
    StartRemediation ($timestamp)
    PrintRemediationSummary($timestamp)
}

class Constants
{
    static [Hashtable] $MessageType = @{
        Error = [System.ConsoleColor]::Red
        Warning = [System.ConsoleColor]::Yellow
        Info = [System.ConsoleColor]::Cyan
        Update = [System.ConsoleColor]::Green
        Default = [System.ConsoleColor]::White
    }

    static [String] $DoubleDashLine = "========================================================================================================================"
    static [String] $SingleDashLine = "------------------------------------------------------------------------------------------------------------------------"
} 

StartExecution<|MERGE_RESOLUTION|>--- conflicted
+++ resolved
@@ -152,12 +152,9 @@
                 ($control.ControlId -eq "Azure_AppService_Config_Disable_Remote_Debugging") -or
                 ($control.ControlId -eq "Azure_AppService_DP_Dont_Allow_HTTP_Access") -or
                 ($control.ControlId -eq "Azure_AppService_DP_Use_Secure_TLS_Version") -or
-<<<<<<< HEAD
+                ($control.ControlId -eq "Azure_Storage_DP_Use_Secure_TLS_Version") -or
                 ($control.ControlId -eq "Azure_Storage_DP_Use_Secure_TLS_Version_Trial") -or
                 ($control.ControlId -eq "Azure_DBForMySQLFlexibleServer_DP_Enable_SSL") -or                
-=======
-                ($control.ControlId -eq "Azure_Storage_DP_Use_Secure_TLS_Version") -or
->>>>>>> 02c94164
                 ($control.ControlId -eq "Azure_APIManagement_AuthN_Use_AAD_for_Client_AuthN") -or
                 ($control.ControlId -eq "Azure_APIManagement_DP_Use_HTTPS_URL_Scheme") -or
                 ($control.ControlId -eq "Azure_SQLDatabase_DP_Use_Secure_TLS_Version_Trial") -or
