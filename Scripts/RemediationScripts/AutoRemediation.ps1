--- conflicted
+++ resolved
@@ -168,14 +168,10 @@
                 ($control.ControlId -eq "Azure_FrontDoor_CDNProfile_DP_Use_Secure_TLS_Version_Trial") -or
                 ($control.ControlId -eq "Azure_SQLServer_AuthN_Dont_Allow_Public_Network_Access") -or
                 ($control.ControlId -eq "Azure_RedisCache_DP_Use_Secure_TLS_Version") -or
-<<<<<<< HEAD
                 ($control.ControlId -eq "Azure_CosmosDB_DP_Use_Secure_TLS_Version") -or
-                ($control.ControlId -eq "Azure_Bastion_AuthZ_Disable_Shareable_Link")){
-=======
                 ($control.ControlId -eq "Azure_Bastion_AuthZ_Disable_Shareable_Link") -or
                 ($control.ControlId -eq "Azure_AVD_SI_Configure_HostPool_SecureBoot") -or
                 ($control.ControlId -eq "Azure_AVD_Audit_Enable_HostPool_BootDiagnostics")){
->>>>>>> 80423480
                     $commandString = $control.InitCommand + " -SubscriptionId " +  "`'" + $SubscriptionId +  "`'" +  " -Path " + "`'" + "FailedControls\" +  $SubscriptionId + ".json" + "`'" + " -PerformPreReqCheck"+ " -AutoRemediation" + " -TimeStamp " + "`'" + $timeStampString +  "`'";
                 }elseif (($control.ControlId -eq "Azure_KubernetesService_AuthN_Enabled_AAD" ) -or
                 ($control.ControlId -eq "Azure_KubernetesService_AuthN_Disable_Local_Accounts")) {
