--- conflicted
+++ resolved
@@ -165,11 +165,8 @@
                 ($control.ControlId -eq "Azure_BackupVault_DP_Enable_Immutability") -or
                 ($control.ControlId -eq "Azure_RecoveryServicesVault_DP_Enable_Immutability") -or
                 ($control.ControlId -eq "Azure_RecoveryServicesVault_DP_Enable_Soft_Delete") -or
-<<<<<<< HEAD
+                ($control.ControlId -eq "Azure_IoTHub_DP_Use_Secure_TLS_Version") -or
                 ($control.ControlId -eq "Azure_ServiceBus_AuthN_Disable_Local_Auth") -or
-=======
-                ($control.ControlId -eq "Azure_IoTHub_DP_Use_Secure_TLS_Version") -or
->>>>>>> 263aef61
                 ($control.ControlId -eq "Azure_DBForPostgreSQLFlexibleServer_DP_Use_Secure_TLS_Version")) {
                     $commandString = $control.InitCommand + " -SubscriptionId " + "`'" + $SubscriptionId + "`'" + " -Path " + "`'" + "FailedControls\" + $SubscriptionId + ".json" + "`'" + " -PerformPreReqCheck" + " -AutoRemediation" + " -TimeStamp " + "`'" + $timeStampString + "`'";
                 }
