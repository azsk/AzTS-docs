﻿<##########################################

# Overview:
    This script is used to remove anonymous access of storage account(s) containers that can lead to information disclosure.

ControlId: 
    Azure_Storage_AuthN_Dont_Allow_Anonymous

# Pre-requisites:
    You will need atleast contributor role on storage account(s) of subscription.

# Steps performed by the script
    1. Install and validate pre-requisites to run the script for subscription.

    2. Get anonymous access details of storage account(s).
        a. For given storage account(s) present in input json file.
                          ----OR----
        b. For all storage account(s) present in subscription.

    3. Taking backup of storage account(s) having anonymous access that are going to be remediated using remediation script.

    4. Removing anonymous access from storage account(s) of subscription as per selected remediation type.

# Step to execute script:
    Download and load remediation script in PowerShell session and execute below command.
    To know how to load script in PowerShell session refer link: https://aka.ms/AzTS-docs/RemediationscriptExcSteps.

# Command to execute:
    Examples:
        1. Run below command to remove anonymous access from all storage account(s) of subscription

        Remove-AnonymousAccessOnContainers -SubscriptionId '<Sub_Id>' -RemediationType '<DisableAnonymousAccessOnContainers>, <DisableAllowBlobPublicAccessOnStorage>' [-ExcludeResourceGroupNames <Comma separated resource group name(s) to be excluded from remediation>] [-ExcludeResourceNames <Comma separated resource name(s) to be excluded from remediation>]

        2. Run below command to remove anonymous access from given storage account(s) of subscription

<<<<<<< HEAD
        Remove-AnonymousAccessOnContainers -SubscriptionId '<Sub_Id>' -RemediationType '<DisableAnonymousAccessOnContainers>, <DisableAllowBlobPublicAccessOnStorage>'  -Path '<Json file path containing storage account detail>' [-ExcludeResourceGroupNames <Comma separated resource group name(s) to be excluded from remediation>] [-ExcludeResourceNames <Comma separated resource name(s) to be excluded from remediation>]
=======
        Remove-AnonymousAccessOnContainers -SubscriptionId '<Sub_Id>' -RemediationType '<DisableAnonymousAccessOnContainers>, <DisableAllowBlobPublicAccessOnStorage>'  -Path '<Json file path containing storage account(s) detail>' [-ExcludeResourceGroupNames <Comma separated resource group name(s) to be excluded from remediation>] [-ExcludeResourceNames <Comma separated resource name(s) to be excluded from remediation>]
>>>>>>> 703b1699

        3. Auto-remediation Command

        Remove-AnonymousAccessOnContainers -SubscriptionId '<Sub_Id>' -RemediationType '<DisableAllowBlobPublicAccessOnStorage>' -FailedControlsPath '<Json file path containing generic failed control details>' -AutoRemediation '<y>'
    Note: 
        To rollback changes made by remediation script, execute below command
        Set-AnonymousAccessOnContainers -SubscriptionId '<Sub_Id>' -RollBackType '<EnableAnonymousAccessOnContainers>, <EnableAllowBlobPublicAccessOnStorage>'  -Path '<Json file path containing Remediated log>'   

To know more about parameter execute:
    a. Get-Help Remove-AnonymousAccessOnContainers -Detailed
    b. Get-Help Set-AnonymousAccessOnContainers -Detailed

########################################
#>

function Pre_requisites
{
    <#
    .SYNOPSIS
    This command would check pre requisites modules.
    .DESCRIPTION
    This command would check pre requisites modules to perform remediation.
	#>

    Write-Host "Required modules are: Az.Account, Az.Resources, Az.Storage" -ForegroundColor $([Constants]::MessageType.Info)
    Write-Host "Checking for required modules..."
    $availableModules = $(Get-Module -ListAvailable Az.Resources, Az.Accounts,Az.Storage)
    
    # Checking if 'Az.Accounts' module is available or not.
    if($availableModules.Name -notcontains 'Az.Accounts')
    {
        Write-Host "Installing module Az.Accounts..." -ForegroundColor $([Constants]::MessageType.Warning)
        Install-Module -Name Az.Accounts -Scope CurrentUser -Repository 'PSGallery'
    }
    else
    {
        Write-Host "Az.Accounts module is available." -ForegroundColor $([Constants]::MessageType.Update)
    }
    
    # Checking if 'Az.Storage' module with required version is available or not.
    if($availableModules.Name -notcontains 'Az.Storage')
    {
        Write-Host "Installing module Az.Storage..." -ForegroundColor $([Constants]::MessageType.Warning)
        Install-Module -Name Az.Storage -Scope CurrentUser -Repository 'PSGallery'
    }
    else
    {
        Write-Host "Az.Storage module is available." -ForegroundColor $([Constants]::MessageType.Update)
        $currentModule = $availableModules | Where-Object { $_.Name -eq "Az.Storage" }
        $currentModuleVersion = ($currentModule.Version  | measure -Maximum).Maximum -as [string]
        if([version]('{0}.{1}.{2}' -f $currentModuleVersion.split('.')) -lt [version]('{0}.{1}.{2}' -f "3.5.0".split('.')))
        {
            Write-Host "Updating module Az.Storage..." -ForegroundColor $([Constants]::MessageType.Update)
            Update-Module -Name "Az.Storage"
        }
    }

    # Checking if 'Az.Resources' module is available or not.
    if($availableModules.Name -notcontains 'Az.Resources')
    {
        Write-Host "Installing module Az.Resources..." -ForegroundColor $([Constants]::MessageType.Warning)
        Install-Module -Name Az.Resources -Scope CurrentUser -Repository 'PSGallery'
    }
    else
    {
        Write-Host "Az.Resources module is available." -ForegroundColor $([Constants]::MessageType.Update)
    }
}

function Remove-AnonymousAccessOnContainers
{
    <#
    .SYNOPSIS
        This command would help in remediating 'Azure_Storage_AuthN_Dont_Allow_Anonymous' control.
    .DESCRIPTION
        This command would help in remediating 'Azure_Storage_AuthN_Dont_Allow_Anonymous' control.
    .PARAMETER SubscriptionId
        Enter subscription id on which remediation need to perform.
    .PARAMETER RemediationType
        Select remediation type to perform from drop down menu.
    .PARAMETER Path
        Json file path which contain failed controls detail to remediate.
    .PARAMETER ExcludeResourceGroupNames
        Resource group name(s) which need to be excluded from remediation.
    .PARAMETER ExcludeResourceNames
        Resource name(s) which need to be excluded from remediation.
<<<<<<< HEAD
    .PARAMETER FailedControlsPath
        Json file path which contain failed controls detail to remediate.
    .PARAMETER AutoRemediation
        Enter 'y' to run it over failed controls downloaded using remediation framework.
=======
>>>>>>> 703b1699
    #>

    param (
        [string]
        [Parameter(Mandatory = $true, HelpMessage="Enter subscription id for remediation")]
        $SubscriptionId,

        [Parameter(Mandatory = $true, HelpMessage = "Select remediation type")]
        [ValidateSet("DisableAllowBlobPublicAccessOnStorage", "DisableAnonymousAccessOnContainers")]
        [string]
		$RemediationType,

        [string]
<<<<<<< HEAD
        [Parameter(Mandatory = $false, HelpMessage="Json file path which contain storage account detail to remediate")]
        $Path,

        [string]
		[Parameter(Mandatory = $false, HelpMessage="Comma separated resource group name(s) to be excluded from remediation")]
		$ExcludeResourceGroupNames,

		[string]
		[Parameter(Mandatory = $false, HelpMessage="Comma separated resource name(s) to be excluded from remediation")]
		$ExcludeResourceNames,

        [string]
        [Parameter(Mandatory = $false, HelpMessage="Json file path which contain failed control details")]
        $FailedControlsPath,

        [string]
        [Parameter(Mandatory = $false, HelpMessage="Flag")]
        $AutoRemediation
    )
    if(-not([string]::IsNullOrWhiteSpace($AutoRemediation)) -and ($AutoRemediation -eq 'y'))
=======
        [Parameter(Mandatory = $false, HelpMessage="Json file path which contain storage account(s) detail to remediate")]
        $Path,

        [string]
		[Parameter(Mandatory = $false, HelpMessage="Comma separated resource group name(s) to be excluded from remediation")]
		$ExcludeResourceGroupNames,

		[string]
		[Parameter(Mandatory = $false, HelpMessage="Comma separated resource name(s) to be excluded from remediation")]
		$ExcludeResourceNames
    )

    if($RemediationType -eq "DisableAnonymousAccessOnContainers" -and [string]::IsNullOrWhiteSpace($Path))
    {
        Write-Host "`n"
        Write-Host "Warning: Instead of disabling anonymous access on all containers of storage account, You can select to disable 'AllowBlobPublicAccess' at storage level." -ForegroundColor $([Constants]::MessageType.Warning)
        Write-Host "Please execute same command with 'DisableAllowBlobPublicAccessOnStorage' remediation type parameter to disable anonymous access at storage level."
        Write-Host $([Constants]::DoubleDashLine)
        break; 
    }
    Write-Host $([Constants]::DoubleDashLine)
    Write-Host "Starting to remediate anonymous access on containers of storage account(s) from subscription [$($SubscriptionId)]..."
    Write-Host $([Constants]::SingleDashLine)
    
    try 
    {
        Write-Host "Checking for pre-requisites..."
        Pre_requisites
        Write-Host $([Constants]::SingleDashLine)     
    }
    catch 
    {
        Write-Host "Error occurred while checking pre-requisites. ErrorMessage [$($_)]" -ForegroundColor $([Constants]::MessageType.Error)    
        break
    }
    
    # Connect to AzAccount
    $isContextSet = Get-AzContext
    if ([string]::IsNullOrEmpty($isContextSet))
    {       
        Write-Host "Connecting to AzAccount..."
        Connect-AzAccount -ErrorAction Stop
        Write-Host "Connected to AzAccount" -ForegroundColor $([Constants]::MessageType.Update)
    }

    # Setting context for current subscription.
    $currentSub = Set-AzContext -SubscriptionId $SubscriptionId -ErrorAction Stop -Force

    Write-Host "Metadata Details: `n SubscriptionName: $($currentSub.Subscription.Name) `n SubscriptionId: $($SubscriptionId) `n AccountName: $($currentSub.Account.Id) `n AccountType: $($currentSub.Account.Type)"
    Write-Host $([Constants]::SingleDashLine)  
    Write-Host "Starting with subscription [$($SubscriptionId)]..."

    Write-Host "`n"
    Write-Host "*** To perform remediation for disabling anonymous access on containers user must have atleast contributor access on storage account(s) of subscription: [$($SubscriptionId)] ***" -ForegroundColor $([Constants]::MessageType.Warning)
    Write-Host "`n" 

    Write-Host "Validating whether the current user [$($currentSub.Account.Id)] has valid account type [User] to run the script for subscription [$($SubscriptionId)]..."
    
    # Safe Check: Checking whether the current account is of type User
    if($currentSub.Account.Type -ne "User")
    {
        Write-Host "Warning: This script can only be run by user account type." -ForegroundColor $([Constants]::MessageType.Warning)
        break;
    }
    
    Write-Host "Successfully validated" -ForegroundColor $([Constants]::MessageType.Update)
    Write-Host "`n"
    Write-Host "Fetching storage account(s)..."
    
    # Array to store resource context
    $resourceContext = @()
    $controlIds = "Azure_Storage_AuthN_Dont_Allow_Anonymous"
    
    # If json path not given fetch all storage account.
    if([string]::IsNullOrWhiteSpace($Path))
    {
        $resourceContext = Get-AzStorageAccount
    }
    else
>>>>>>> 703b1699
    {
        if([string]::IsNullOrWhiteSpace($FailedControlsPath)){
            Write-Host "Enter the path of json files of failed controls"
            break;
        }
        if($RemediationType -ne "DisableAllowBlobPublicAccessOnStorage"){
            Write-Host "Enter 'DisableAllowBlobPublicAccessOnStorage' as value for parameter Remediation Type"
            break;
        }
        $controlForRemediation = Get-content -path $FailedControlsPath | ConvertFrom-Json
        $controlIds = "Azure_Storage_AuthN_Dont_Allow_Anonymous"
        $controls = $controlForRemediation.ControlRemediationList
        $resourceDetails = $controls | Where-Object { $controlIds -eq $_.controlId};
        $failedResources = $resourceDetails.FailedResourceList

        # Pre-requisite
        try 
        {
            Write-Host "Checking for pre-requisites..."
            Pre_requisites
            Write-Host $([Constants]::SingleDashLine)     
        }
        catch 
        {
            Write-Host "Error occured while checking pre-requisites. ErrorMessage [$($_)]" -ForegroundColor $([Constants]::MessageType.Error)    
            break
        }

        # Connect to AzAccount
        $isContextSet = Get-AzContext
        if ([string]::IsNullOrEmpty($isContextSet))
        {       
            Write-Host "Connecting to AzAccount..."
            Connect-AzAccount -ErrorAction Stop
            Write-Host "Connected to AzAccount" -ForegroundColor $([Constants]::MessageType.Update)
        }

        # Setting context for current subscription.
        $currentSub = Set-AzContext -SubscriptionId $SubscriptionId -ErrorAction Stop -Force

        Write-Host "Metadata Details: `n SubscriptionId: $($SubscriptionId) `n AccountName: $($currentSub.Account.Id) `n AccountType: $($currentSub.Account.Type)"
        Write-Host $([Constants]::SingleDashLine)  
        Write-Host "Starting with Subscription [$($SubscriptionId)]..."

        Write-Host "`n"
        Write-Host "*** To perform remediation for disabling anonymous access on containers user must have atleast contributor access on storage account of Subscription: [$($SubscriptionId)] ***" -ForegroundColor $([Constants]::MessageType.Warning)
        Write-Host "`n" 

        Write-Host "Validating whether the current user [$($currentSub.Account.Id)] has valid account type [User] to run the script for Subscription [$($SubscriptionId)]..."
        Write-Host "`n"

        # Safe Check: Checking whether the current account is of type User
        if($currentSub.Account.Type -ne "User")
        {
<<<<<<< HEAD
            Write-Host "Warning: This script can only be run by user account type." -ForegroundColor $([Constants]::MessageType.Warning)
            break;
        }
        
        Write-Host "Fetching storage account from Subscription [$($SubscriptionId)]..."
        
        # Array to store resource context
        $resourceContext = @()
        if(($failedResources | Measure-Object).Count -eq 0){
            Write-Host "No storage account(s) found in input json file for remedition." -ForegroundColor $([Constants]::MessageType.Error)
=======
            Write-Host "No storage account(s) found in input json file for remediation." -ForegroundColor $([Constants]::MessageType.Error)
>>>>>>> 703b1699
            break
        }
        $failedResources | ForEach-Object { 
            try
            {
                $temp = Get-AzStorageAccount -Name $_.ResourceName -ResourceGroupName $_.ResourceGroupName
                $resourceContext += $temp
            }
            catch
            {
                Write-Host "Valid resource group(s) or resource name(s) not found in input json file. ErrorMessage [$($_)]" -ForegroundColor $([Constants]::MessageType.Error)
                break
            }
        }
        $totalStorageAccount = ($resourceContext | Measure-Object).Count
        if($totalStorageAccount -eq 0)
        {
            Write-Host "Unable to fetch storage account." -ForegroundColor $([Constants]::MessageType.Error);
            Write-Host $([Constants]::DoubleDashLine)
            break;
        }

<<<<<<< HEAD
        try
=======
    Write-Host "Total storage account(s): [$($totalStorageAccount)]"
    $folderPath = [Environment]::GetFolderPath("MyDocuments") 
    if (Test-Path -Path $folderPath)
    {
        $folderPath += "\AzTS\Remediation\Subscriptions\$($subscriptionid.replace("-","_"))\$((Get-Date).ToString('yyyyMMdd_hhmm'))\DisableAnonymousAccessOnContainers"
        New-Item -ItemType Directory -Path $folderPath | Out-Null
    }
    $resourceSummary = @()
    $resourceSummary += "Total resource(s) for remediation: $($totalStorageAccount)"
    $resourceSummary += "$($resourceContext | Select-Object -Property "ResourceGroupName", "StorageAccountName"| Sort-Object -Property "ResourceGroupName" |Format-Table |Out-String)"
        

    # Adding property 'ResourceName' which will contain storage account name and being used by common helper method
    if(-not [string]::IsNullOrWhiteSpace($ExcludeResourceNames) -or -not [string]::IsNullOrWhiteSpace($ExcludeResourceGroupNames))
    {
        $resourceContext | ForEach-Object {
            $_ | Add-Member -NotePropertyName ResourceName -NotePropertyValue $_.StorageAccountName -ErrorAction SilentlyContinue
        }
    
        # Apply resource or resource group exclusion logic
    
        $resourceResolver = [ResourceResolver]::new([string] $excludeResourceNames , [string] $excludeResourceGroupNames);
        $resourceContext = $resourceResolver.ApplyResourceFilter([PSObject] $resourceContext) 
        
        if($resourceResolver.messageToPrint -ne $null)
        {
            $resourceSummary += $([Constants]::SingleDashLine)
            $resourceSummary += "Excluded resource/resource group summary: "
            $resourceSummary += $resourceResolver.messageToPrint
        }   
    }
    
    Write-Host "Total excluded storage account(s) from remediation:" [$($totalStorageAccount - ($resourceContext | Measure-Object).Count)]
    Write-Host "Checking config of storage account(s) for remediation: [$(($resourceContext | Measure-Object).Count)]"
    
    switch ($RemediationType)
    {
        "DisableAllowBlobPublicAccessOnStorage"
>>>>>>> 703b1699
        {
            $stgWithEnableAllowBlobPublicAccess = @()
            $stgWithDisableAllowBlobPublicAccess = @()
            $resourceContext | ForEach-Object {
                if(($null -eq $_.allowBlobPublicAccess) -or ($_.allowBlobPublicAccess))
                {
                    
                    $stgWithEnableAllowBlobPublicAccess += $_ | select -Property "StorageAccountName", "ResourceGroupName", "Id"
                }
                else
                {
                    $stgWithDisableAllowBlobPublicAccess += $_
                }   
            }

            $totalStgWithEnableAllowBlobPublicAccess = ($stgWithEnableAllowBlobPublicAccess | Measure-Object).Count

            Write-Host "Total storage account: [$($totalStorageAccount)]"
            Write-Host "Storage account with enabled 'Allow Blob Public Access': [$($totalStgWithEnableAllowBlobPublicAccess)]"
            Write-Host "`n"

            # Start remediation storage account with 'Allow Blob Public Access' enabled.
            if ($totalStgWithEnableAllowBlobPublicAccess -gt 0)
            {
<<<<<<< HEAD
                $folderPath = "Rollback\$($subscriptionid.replace("-","_"))\$((Get-Date).ToString('yyyyMMdd_hhmm'))\Azure_Storage_AuthN_Dont_Allow_Anonymous"
                New-Item -ItemType Directory -Path $folderPath | Out-Null

                Write-Host "Taking backup of storage account with enabled 'Allow Blob Public Access'. Please do not delete this file. Without this file you wont be able to rollback any changes done through Remediation script." -ForegroundColor $([Constants]::MessageType.Info)
                $stgWithEnableAllowBlobPublicAccess | ConvertTo-json | out-file "$($folderpath)\DisabledAllowBlobPublicAccess.json"  
                Write-Host "Path: $($folderpath)\DisabledAllowBlobPublicAccess.json"     
                Write-Host "`n"
                
                #-------------------------------------------------------------------------------
                $summaryTable = @()
                # Creating tracker file if doesn't exist
                $trackerFilePath = "TrackerFilesGenerated\tracker_" + $SubscriptionId +".json"
                if (-not(Test-Path -Path $trackerFilePath -PathType Leaf)) {
                        try {
                            $null = New-Item -ItemType File -Path $trackerFilePath -Force -ErrorAction Stop
                            $JsonHashTable = @{}
                            $JsonHashTable.Add("SubscriptionId",$SubscriptionId)
                            $list = New-Object System.Collections.ArrayList
                            $JsonHashTable.Add("ControlRemediationList",$list)
                            $JsonHashTable | ConvertTo-json -depth 100  | Out-File $trackerFilePath
                        }
                        catch {
                            throw $_.Exception.Message
                        }
                }
                
                $tracker =  Get-content -Raw -path $trackerFilePath | ConvertFrom-Json 

                #-------------------------------------------------------------------------------
                
                Write-Host "Disabling 'Allow Blob Public Access' on [$($totalStgWithEnableAllowBlobPublicAccess)] storage account(s) from Subscription [$($SubscriptionId)]..."
                $stgWithEnableAllowBlobPublicAccess | ForEach-Object {
                    try
=======
                $stgWithEnableAllowBlobPublicAccess = @()
                $stgWithDisableAllowBlobPublicAccess = @()
                $skippedStorageAccountFromRemediation = @()
                $resourceContext | ForEach-Object {
                    if(($null -eq $_.allowBlobPublicAccess) -or ($_.allowBlobPublicAccess))
>>>>>>> 703b1699
                    {
                        Write-Host "Remediating this resource: Resource Group Name - " $_.ResourceGroupName + " Resource Name - " $_.StorageAccountName
                        Set-AzStorageAccount -ResourceGroupName $_.ResourceGroupName -Name $_.StorageAccountName -AllowBlobPublicAccess $false | Out-Null
                        Write-Host "Disabled 'Allow Blob Public Access' of [Name]: [$($_.StorageAccountName)] [ResourceGroupName]: [$($_.ResourceGroupName)]" -ForegroundColor $([Constants]::MessageType.Update)
                        $summaryTable += [pscustomobject]@{ControlId = $controlIds; ResourceGroupName = $_.ResourceGroupName; ResourceName =  $_.StorageAccountName; Remediated = $true}

                        # creating tracker information for resource----------------------------------------------
                        
<<<<<<< HEAD
                        $resourceTrackDetail =@{}
                        $resourceTrackDetail.Add("ResourceGroupName",$_.ResourceGroupName)
                        $resourceTrackDetail.Add("ResourceName",$_.StorageAccountName)

                        $found = $false

                        ForEach ($controlObj in $tracker.ControlRemediationList)
                        {
                            if ($controlObj.controlId -eq $controlIds)
                            {
                                $controlObj.FailedResourceList+=($resourceTrackDetail)  
                                $found = $true
                            }
                        }
                        if ($found -eq $false){
                            $controlObj = @{}
                            $controlObj.Add("controlId",$controlIds)
                            $resourceList = New-Object System.Collections.ArrayList
                            $resourceList+=($resourceTrackDetail)
                            $controlObj.Add("FailedResourceList",$resourceList)
                            $tracker.ControlRemediationList+=($controlObj)
=======
                        $stgWithEnableAllowBlobPublicAccess += $_ | select -Property "StorageAccountName", "ResourceGroupName", "Id"
                    }
                    else
                    {
                        $stgWithDisableAllowBlobPublicAccess += $_
                    }   
                }
    
                $totalStgWithEnableAllowBlobPublicAccess = ($stgWithEnableAllowBlobPublicAccess | Measure-Object).Count
                $totalStgWithDisableAllowBlobPublicAccess = ($stgWithDisableAllowBlobPublicAccess | Measure-Object).Count
    
                Write-Host "Storage account(s) with enabled 'Allow Blob Public Access': [$($totalStgWithEnableAllowBlobPublicAccess)]"
                Write-Host "Storage account(s) with disabled 'Allow Blob Public Access': [$($totalStgWithDisableAllowBlobPublicAccess)]"

                Write-Host "`n"

                # Start remediation storage account(s) with 'Allow Blob Public Access' enabled.
                if ($totalStgWithEnableAllowBlobPublicAccess -gt 0)
                {
                    # Creating the log file
                    
                    Write-Host "Backing up config of storage account(s) details. Please do not delete this file without this file you won't be able to rollback any changes done through remediation script." -ForegroundColor $([Constants]::MessageType.Info)
                    $stgWithEnableAllowBlobPublicAccess | ConvertTo-json | out-file "$($folderpath)\DisabledAllowBlobPublicAccess.json"  
                    Write-Host "Path: $($folderpath)\DisabledAllowBlobPublicAccess.json"     
                    Write-Host "`n"
                    Write-Host "Disabling 'Allow Blob Public Access' on [$($totalStgWithEnableAllowBlobPublicAccess)] storage account(s)..."
                    $stgWithEnableAllowBlobPublicAccess = $stgWithEnableAllowBlobPublicAccess | Sort-Object -Property "ResourceGroupName"
                    $stgWithEnableAllowBlobPublicAccess | ForEach-Object {
                        try
                        {
                            $output = Set-AzStorageAccount -ResourceGroupName $_.ResourceGroupName -Name $_.StorageAccountName -AllowBlobPublicAccess $false -ErrorAction SilentlyContinue
                            if($output -ne $null)
                            {
                                $_ | Select-Object @{Expression={($_.ResourceGroupName)};Label="ResourceGroupName"},@{Expression={$_.StorageAccountName};Label="StorageAccountName"}
                            }
                            else
                            {
                                $item =  New-Object psobject -Property @{  
                                    StorageAccountName = $_.StorageAccountName                
                                    ResourceGroupName = $_.ResourceGroupName
                                }

                                $skippedStorageAccountFromRemediation += $item
                            }
                        }
                        catch
                        {
                            $item =  New-Object psobject -Property @{  
                                StorageAccountName = $_.StorageAccountName                
                                ResourceGroupName = $_.ResourceGroupName
                            }
                            $skippedStorageAccountFromRemediation += $item
>>>>>>> 703b1699
                        }

                        $tracker | ConvertTo-json -depth 100  | Out-File $trackerFilePath

                    }
                    catch
                    {
                        # Write-Host "Skipping to disable 'Allow Blob Public Access' due to insufficient access [Name]: [$($_.StorageAccountName)] [ResourceGroupName]: [$($_.ResourceGroupName)]" -ForegroundColor $([Constants]::MessageType.Warning)
                    }
<<<<<<< HEAD
=======

                    Write-Host "`n"
                    if(($skippedStorageAccountFromRemediation | Measure-Object).Count -eq 0)
                    {
                        Write-Host "Successfully disabled 'Allow Blob Public Access'." -ForegroundColor $([Constants]::MessageType.Update)
                    }
                    else 
                    {
                        Write-Host "Remediation was not successful on the following storage account(s)" -ForegroundColor $([Constants]::MessageType.Warning)
                        $skippedStorageAccountFromRemediation | Select-Object @{Expression={($_.ResourceGroupName)};Label="ResourceGroupName"},@{Expression={$_.StorageAccountName};Label="StorageAccountName"}
                        $resourceSummary += "Remediation was not successful on following storage account(s), due to insufficient permission"
                        $resourceSummary += "$($skippedStorageAccountFromRemediation | Select-Object -Property "ResourceGroupName", "StorageAccountName"| Sort-Object |Format-Table |Out-String)"
                    }
                }
                else
                {
                    Write-Host "No storage account(s) found with enabled 'Allow Blob Public Access'." -ForegroundColor $([Constants]::MessageType.Update)
                    Write-Host $([Constants]::DoubleDashLine)
                    break
>>>>>>> 703b1699
                }

                $summaryTable | Format-Table 

                Write-Host $([Constants]::DoubleDashLine)
            }
<<<<<<< HEAD
            else
            {
                Write-Host "No storage account found with enabled 'Allow Blob Public Access' for subscription [$SubscriptionId]." -ForegroundColor $([Constants]::MessageType.Update)
                Write-Host $([Constants]::DoubleDashLine)
=======
            catch{
                Write-Host "Error occurred while remediating changes. ErrorMessage [$($_)]" -ForegroundColor $([Constants]::MessageType.Error)
>>>>>>> 703b1699
                break
            }
        }
        catch{
            Write-Host "Error occured while remediating changes. ErrorMessage [$($_)]" -ForegroundColor $([Constants]::MessageType.Error)
            break
        }
    }
    else{
        if(-not ([string]::IsNullOrWhiteSpace($FailedControlsPath)) -or ($AutoRemediation -ne 'y')){
            Write-Host "Please enter 'y' as a value for auto remediation parameter"
            break;
        }
        if($RemediationType -eq "DisableAnonymousAccessOnContainers" -and [string]::IsNullOrWhiteSpace($Path))
        {
            Write-Host "`n"
<<<<<<< HEAD
            Write-Host "Warning: Instead of disabling anonymous access on all containers of storage account, You can select to disable 'AllowBlobPublicAccess' at storage level." -ForegroundColor $([Constants]::MessageType.Warning)
            Write-Host "Please execute same command with 'DisableAllowBlobPublicAccessOnStorage' remediation type parameter to disable anonymous access at storage level."
            Write-Host $([Constants]::DoubleDashLine)
            break; 
        }
        Write-Host $([Constants]::DoubleDashLine)
        Write-Host "Starting to remediate anonymous access on containers of storage account(s) from subscription [$($SubscriptionId)]..."
        Write-Host $([Constants]::SingleDashLine)
        
        try 
        {
            Write-Host "Checking for pre-requisites..."
            Pre_requisites
            Write-Host $([Constants]::SingleDashLine)     
        }
        catch 
        {
            Write-Host "Error occurred while checking pre-requisites. ErrorMessage [$($_)]" -ForegroundColor $([Constants]::MessageType.Error)    
            break
        }
        
        # Connect to AzAccount
        $isContextSet = Get-AzContext
        if ([string]::IsNullOrEmpty($isContextSet))
        {       
            Write-Host "Connecting to AzAccount..."
            Connect-AzAccount -ErrorAction Stop
            Write-Host "Connected to AzAccount" -ForegroundColor $([Constants]::MessageType.Update)
        }
=======
            Write-Host "Warning: Selected remediation type will disable anonymous access for specific containers, provided in input json file." -ForegroundColor $([Constants]::MessageType.Warning)
            Write-Host "`n"
           
            Write-Host "Disabling anonymous access on containers of storage account(s)..."
>>>>>>> 703b1699

        # Setting context for current subscription.
        $currentSub = Set-AzContext -SubscriptionId $SubscriptionId -ErrorAction Stop -Force

        Write-Host "Metadata Details: `n SubscriptionName: $($currentSub.Subscription.Name) `n SubscriptionId: $($SubscriptionId) `n AccountName: $($currentSub.Account.Id) `n AccountType: $($currentSub.Account.Type)"
        Write-Host $([Constants]::SingleDashLine)  
        Write-Host "Starting with subscription [$($SubscriptionId)]..."

        Write-Host "`n"
        Write-Host "*** To perform remediation for disabling anonymous access on containers user must have atleast contributor access on storage account(s) of subscription: [$($SubscriptionId)] ***" -ForegroundColor $([Constants]::MessageType.Warning)
        Write-Host "`n" 

        Write-Host "Validating whether the current user [$($currentSub.Account.Id)] has valid account type [User] to run the script for subscription [$($SubscriptionId)]..."
        
        # Safe Check: Checking whether the current account is of type User
        if($currentSub.Account.Type -ne "User")
        {
            Write-Host "Warning: This script can only be run by user account type." -ForegroundColor $([Constants]::MessageType.Warning)
            break;
        }
        
        Write-Host "Successfully validated" -ForegroundColor $([Constants]::MessageType.Update)
        Write-Host "`n"
        Write-Host "Fetching storage account(s)..."
        
        # Array to store resource context
        $resourceContext = @()
        $controlIds = "Azure_Storage_AuthN_Dont_Allow_Anonymous"
        
        # If json path not given fetch all storage account.
        if([string]::IsNullOrWhiteSpace($Path))
        {
            $resourceContext = Get-AzStorageAccount
        }
        else
        {
            if (-not (Test-Path -Path $Path))
            {
<<<<<<< HEAD
                Write-Host "Error: Json file containing storage account(s) detail not found for remediation." -ForegroundColor $([Constants]::MessageType.Error)
                break;        
            }

            # Fetching storage accounts details for remediation.
            $controlForRemediation = Get-content -path $Path | ConvertFrom-Json
            $controls = $controlForRemediation.FailedControlSet
            $resourceDetails = $controls | Where-Object { $controlIds -eq $_.ControlId};

            if(($resourceDetails | Measure-Object).Count -eq 0 -or ($resourceDetails.ResourceDetails | Measure-Object).Count -eq 0)
            {
                Write-Host "No storage account(s) found in input json file for remediation." -ForegroundColor $([Constants]::MessageType.Error)
                break
            }
            $resourceDetails.ResourceDetails | ForEach-Object { 
                try
                {
                    $resourceContext += Get-AzStorageAccount -Name $_.StorageAccountName -ResourceGroupName $_.ResourceGroupName
                    $resourceContext | Add-Member -NotePropertyName AnonymousAccessContainer -NotePropertyValue $_.ContainersWithAnonymousAccess -ErrorAction SilentlyContinue
                }
                catch
                {
                    Write-Host "Valid resource group(s) or resource name(s) not found in input json file. ErrorMessage [$($_)]" -ForegroundColor $([Constants]::MessageType.Error)
                    break
                }
            }
        }

        $totalStorageAccount = ($resourceContext | Measure-Object).Count
        if($totalStorageAccount -eq 0)
        {
            Write-Host "Unable to fetch storage account." -ForegroundColor $([Constants]::MessageType.Error);
            Write-Host $([Constants]::DoubleDashLine)
            break;
        }

        Write-Host "Total storage account(s): [$($totalStorageAccount)]"
        $folderPath = [Environment]::GetFolderPath("MyDocuments") 
        if (Test-Path -Path $folderPath)
        {
            $folderPath += "\AzTS\Remediation\Subscriptions\$($subscriptionid.replace("-","_"))\$((Get-Date).ToString('yyyyMMdd_hhmm'))\DisableAnonymousAccessOnContainers"
            New-Item -ItemType Directory -Path $folderPath | Out-Null
        }
        $resourceSummary = @()
        $resourceSummary += "Total resource(s) for remediation: $($totalStorageAccount)"
        $resourceSummary += "$($resourceContext | Select-Object -Property "ResourceGroupName", "StorageAccountName"| Sort-Object -Property "ResourceGroupName" |Format-Table |Out-String)"
            

        # Adding property 'ResourceName' which will contain storage account name and being used by common helper method
        if(-not [string]::IsNullOrWhiteSpace($ExcludeResourceNames) -or -not [string]::IsNullOrWhiteSpace($ExcludeResourceGroupNames))
        {
            $resourceContext | ForEach-Object {
                $_ | Add-Member -NotePropertyName ResourceName -NotePropertyValue $_.StorageAccountName -ErrorAction SilentlyContinue
            }
        
            # Apply resource or resource group exclusion logic
        
            $resourceResolver = [ResourceResolver]::new([string] $excludeResourceNames , [string] $excludeResourceGroupNames);
            $resourceContext = $resourceResolver.ApplyResourceFilter([PSObject] $resourceContext) 
            
            if($resourceResolver.messageToPrint -ne $null)
            {
                $resourceSummary += $([Constants]::SingleDashLine)
                $resourceSummary += "Excluded resource/resource group summary: "
                $resourceSummary += $resourceResolver.messageToPrint
            }   
        }
        
        Write-Host "Total excluded storage account(s) from remediation:" [$($totalStorageAccount - ($resourceContext | Measure-Object).Count)]
        Write-Host "Checking config of storage account(s) for remediation: [$(($resourceContext | Measure-Object).Count)]"
        switch ($RemediationType)
        {
            "DisableAllowBlobPublicAccessOnStorage"
            {
                try
                {
                    $stgWithEnableAllowBlobPublicAccess = @()
                    $stgWithDisableAllowBlobPublicAccess = @()
                    $skippedStorageAccountFromRemediation = @()
                    $resourceContext | ForEach-Object {
                        if(($null -eq $_.allowBlobPublicAccess) -or ($_.allowBlobPublicAccess))
                        {
                            
                            $stgWithEnableAllowBlobPublicAccess += $_ | select -Property "StorageAccountName", "ResourceGroupName", "Id"
                        }
                        else
=======
                $ContainersWithAnonymousAccessOnStorage = @();
                $ContainersWithDisableAnonymousAccessOnStorage = @();
                $resourceContext = $resourceContext | Sort-Object -Property "ResourceGroupName"
                $resourceContext | ForEach-Object{
                    $flag = $true
                    $allContainers = @();
                    $containersWithAnonymousAccess = @();
                    $anonymousAccessContainersNameAndPublicAccess = @();
                    $context = $_.context;

                    # Taking containers details from input json file for remediation
                    $allContainers += Get-AzStorageContainer -Context $context -ErrorAction Stop
                    if((($allContainers | Measure-Object).Count -gt 0) -and (($null -ne $_.AnonymousAccessContainer) -and ($_.AnonymousAccessContainer | Measure-Object).Count -gt 0))
                    {
                        $containersToRemediate = $_.AnonymousAccessContainer;
                        $containersWithAnonymousAccess += $allContainers | Where-Object { $_.Name -in $containersToRemediate }
                        if(($containersWithAnonymousAccess | Measure-Object).Count -gt 0)
>>>>>>> 703b1699
                        {
                            $stgWithDisableAllowBlobPublicAccess += $_
                        }   
                    }
        
                    $totalStgWithEnableAllowBlobPublicAccess = ($stgWithEnableAllowBlobPublicAccess | Measure-Object).Count
                    $totalStgWithDisableAllowBlobPublicAccess = ($stgWithDisableAllowBlobPublicAccess | Measure-Object).Count
        
                    Write-Host "Storage account(s) with enabled 'Allow Blob Public Access': [$($totalStgWithEnableAllowBlobPublicAccess)]"
                    Write-Host "Storage account(s) with disabled 'Allow Blob Public Access': [$($totalStgWithDisableAllowBlobPublicAccess)]"
    
                    Write-Host "`n"
    
                    # Start remediation storage account(s) with 'Allow Blob Public Access' enabled.
                    if ($totalStgWithEnableAllowBlobPublicAccess -gt 0)
                    {
                        # Creating the log file
                        
                        Write-Host "Backing up config of storage account(s) details. Please do not delete this file without this file you won't be able to rollback any changes done through remediation script." -ForegroundColor $([Constants]::MessageType.Info)
                        $stgWithEnableAllowBlobPublicAccess | ConvertTo-json | out-file "$($folderpath)\DisabledAllowBlobPublicAccess.json"  
                        Write-Host "Path: $($folderpath)\DisabledAllowBlobPublicAccess.json"     
                        Write-Host "`n"
                        Write-Host "Disabling 'Allow Blob Public Access' on [$($totalStgWithEnableAllowBlobPublicAccess)] storage account(s)..."
                        $stgWithEnableAllowBlobPublicAccess = $stgWithEnableAllowBlobPublicAccess | Sort-Object -Property "ResourceGroupName"
                        $stgWithEnableAllowBlobPublicAccess | ForEach-Object {
                            try
                            {
                                $output = Set-AzStorageAccount -ResourceGroupName $_.ResourceGroupName -Name $_.StorageAccountName -AllowBlobPublicAccess $false -ErrorAction SilentlyContinue
                                if($output -ne $null)
                                {
                                    $_ | Select-Object @{Expression={($_.ResourceGroupName)};Label="ResourceGroupName"},@{Expression={$_.StorageAccountName};Label="StorageAccountName"}
                                }
                                else
                                {
<<<<<<< HEAD
                                    $item =  New-Object psobject -Property @{  
                                        StorageAccountName = $_.StorageAccountName                
=======
                                    # If not able to remove container public access due to insufficient permission or exception occurred.
                                    $flag = $false
                                    break;    
                                }
                            };
                        
                            # If successfully removed anonymous access from storage account's containers.
                            if($flag)
                            {
                                $_ | Select-Object @{Expression={($_.ResourceGroupName)};Label="ResourceGroupName"},@{Expression={$_.StorageAccountName};Label="StorageAccountName"}
                                $item =  New-Object psobject -Property @{  
                                        SubscriptionId = $SubscriptionId
>>>>>>> 703b1699
                                        ResourceGroupName = $_.ResourceGroupName
                                    }
    
                                    $skippedStorageAccountFromRemediation += $item
                                }
                            }
                            catch
                            {
<<<<<<< HEAD
                                $item =  New-Object psobject -Property @{  
                                    StorageAccountName = $_.StorageAccountName                
                                    ResourceGroupName = $_.ResourceGroupName
                                }
                                $skippedStorageAccountFromRemediation += $item
                            }
                        }
    
                        Write-Host "`n"
                        if(($skippedStorageAccountFromRemediation | Measure-Object).Count -eq 0)
                        {
                            Write-Host "Successfully disabled 'Allow Blob Public Access'." -ForegroundColor $([Constants]::MessageType.Update)
                        }
                        else 
                        {
                            Write-Host "Remediation was not successful on the following storage account(s)" -ForegroundColor $([Constants]::MessageType.Warning)
                            $skippedStorageAccountFromRemediation | Select-Object @{Expression={($_.ResourceGroupName)};Label="ResourceGroupName"},@{Expression={$_.StorageAccountName};Label="StorageAccountName"}
                            $resourceSummary += "Remediation was not successful on following storage account(s), due to insufficient permission"
                            $resourceSummary += "$($skippedStorageAccountFromRemediation | Select-Object -Property "ResourceGroupName", "StorageAccountName"| Sort-Object |Format-Table |Out-String)"
=======
                                # Unable to disable containers anonymous access may be because of insufficient permission over storage account(s) or exception occurred.
                                Write-Host "Skipping to disable anonymous access on containers of storage account(s) due to insufficient access [StorageAccountName]: [$($_.StorageAccountName)] [ResourceGroupName]: [$($_.ResourceGroupName)]" -ForegroundColor $([Constants]::MessageType.Warning);
                                $item =  New-Object psobject -Property @{
                                        SubscriptionId = $SubscriptionId  
                                        ResourceGroupName = $_.ResourceGroupName
                                        StorageAccountName = $_.StorageAccountName
                                        ResourceType = "Microsoft.Storage/storageAccounts"
                                        ResourceId = $_.id
                                    }

                                $ContainersWithAnonymousAccessOnStorage += $item
                            }
                        }
                        else {
                            Write-Host "There are no containers on storage account(s) which have anonymous access enabled [StorageAccountName]: [$($_.StorageAccountName)] [ResourceGroupName]: [$($_.ResourceGroupName)]" -ForegroundColor $([Constants]::MessageType.Update);
>>>>>>> 703b1699
                        }
                    }
                    else
                    {
<<<<<<< HEAD
                        Write-Host "No storage account(s) found with enabled 'Allow Blob Public Access'." -ForegroundColor $([Constants]::MessageType.Update)
                        Write-Host $([Constants]::DoubleDashLine)
                        break
                    }
                }
                catch{
                    Write-Host "Error occurred while remediating changes. ErrorMessage [$($_)]" -ForegroundColor $([Constants]::MessageType.Error)
                    break
                }
            }
            "DisableAnonymousAccessOnContainers" 
            {
                Write-Host "`n"
                Write-Host "Warning: Selected remediation type will disable anonymous access for specific containers, provided in input json file." -ForegroundColor $([Constants]::MessageType.Warning)
                Write-Host "`n"
               
                Write-Host "Disabling anonymous access on containers of storage account(s)..."
    
                # Performing remediation
                try
                {
                    $ContainersWithAnonymousAccessOnStorage = @();
                    $ContainersWithDisableAnonymousAccessOnStorage = @();
                    $resourceContext = $resourceContext | Sort-Object -Property "ResourceGroupName"
                    $resourceContext | ForEach-Object{
                        $flag = $true
                        $allContainers = @();
                        $containersWithAnonymousAccess = @();
                        $anonymousAccessContainersNameAndPublicAccess = @();
                        $context = $_.context;
    
                        # Taking containers details from input json file for remediation
                        $allContainers += Get-AzStorageContainer -Context $context -ErrorAction Stop
                        if((($allContainers | Measure-Object).Count -gt 0) -and (($null -ne $_.AnonymousAccessContainer) -and ($_.AnonymousAccessContainer | Measure-Object).Count -gt 0))
                        {
                            $containersToRemediate = $_.AnonymousAccessContainer;
                            $containersWithAnonymousAccess += $allContainers | Where-Object { $_.Name -in $containersToRemediate }
                            if(($containersWithAnonymousAccess | Measure-Object).Count -gt 0)
                            {
                                $containersWithAnonymousAccess | ForEach-Object {
                                    try
                                    {
                                        Set-AzStorageContainerAcl -Name $_.Name -Permission Off -Context $context | Out-Null
                                        
                                        # Creating objects with container name and public access type, It will help while doing rollback operation.
                                        $item =  New-Object psobject -Property @{  
                                                Name = $_.Name                
                                                PublicAccess = $_.PublicAccess
                                            }
                                            $anonymousAccessContainersNameAndPublicAccess += $item
                                    }
                                    catch
                                    {
                                        # If not able to remove container public access due to insufficient permission or exception occurred.
                                        $flag = $false
                                        break;    
                                    }
                                };
                            
                                # If successfully removed anonymous access from storage account's containers.
                                if($flag)
                                {
                                    $_ | Select-Object @{Expression={($_.ResourceGroupName)};Label="ResourceGroupName"},@{Expression={$_.StorageAccountName};Label="StorageAccountName"}
                                    $item =  New-Object psobject -Property @{  
                                            SubscriptionId = $SubscriptionId
                                            ResourceGroupName = $_.ResourceGroupName
                                            StorageAccountName = $_.StorageAccountName
                                            ResourceType = "Microsoft.Storage/storageAccounts"
                                            ResourceId = $_.id
                                        }
    
                                        # Adding array of container name and public access type
                                        $item | Add-Member -Name 'ContainersWithAnonymousAccess' -Type NoteProperty -Value $anonymousAccessContainersNameAndPublicAccess;
                                        $ContainersWithDisableAnonymousAccessOnStorage += $item
                                }
                                else
                                {
                                    # Unable to disable containers anonymous access may be because of insufficient permission over storage account(s) or exception occurred.
                                    Write-Host "Skipping to disable anonymous access on containers of storage account(s) due to insufficient access [StorageAccountName]: [$($_.StorageAccountName)] [ResourceGroupName]: [$($_.ResourceGroupName)]" -ForegroundColor $([Constants]::MessageType.Warning);
                                    $item =  New-Object psobject -Property @{
                                            SubscriptionId = $SubscriptionId  
                                            ResourceGroupName = $_.ResourceGroupName
                                            StorageAccountName = $_.StorageAccountName
                                            ResourceType = "Microsoft.Storage/storageAccounts"
                                            ResourceId = $_.id
                                        }
    
                                    $ContainersWithAnonymousAccessOnStorage += $item
                                }
                            }
                            else {
                                Write-Host "There are no containers on storage account(s) which have anonymous access enabled [StorageAccountName]: [$($_.StorageAccountName)] [ResourceGroupName]: [$($_.ResourceGroupName)]" -ForegroundColor $([Constants]::MessageType.Update);
                            }
                        }
                        else
                        {
                            Write-Host "No container(s) found to disable anonymous access for storage account(s) [StorageAccountName]: [$($_.StorageAccountName)] [ResourceGroupName]: [$($_.ResourceGroupName)]" -ForegroundColor $([Constants]::MessageType.Update) ;
                        }	
                    }
                }
                catch
                {
                    Write-Host "Error occurred while remediating control. ErrorMessage [$($_)]" -ForegroundColor $([Constants]::MessageType.Error)
                    break
                }
    
                # Creating the log file
                if(($ContainersWithDisableAnonymousAccessOnStorage | Measure-Object).Count -gt 0)
                {
                    Write-Host "Backing up config of storage account(s) details for subscription: [$($SubscriptionId)] on which remediation is successfully performed. Please do not delete this file without this file you won't be able to rollback any changes done through remediation script." -ForegroundColor $([Constants]::MessageType.Info)
                    $ContainersWithDisableAnonymousAccessOnStorage | ConvertTo-Json -Depth 10| Out-File "$($folderPath)\ContainersWithDisableAnonymousAccess.json"
                    Write-Host "Path: $($folderPath)\ContainersWithDisableAnonymousAccess.json"
                    Write-Host $([Constants]::DoubleDashLine)
                }
    
                if(($ContainersWithAnonymousAccessOnStorage | Measure-Object).Count -gt 0)
                {
                    Write-Host "`n"
                    Write-Host "Generating the log file containing details of all the storage account(s) on which remediating script unable to disable containers with anonymous access due to error occurred or insufficient permission over storage account(s) for subscription: [$($SubscriptionId)]..." -ForegroundColor $([Constants]::MessageType.Info)
                    $ContainersWithAnonymousAccessOnStorage | ConvertTo-Json -Depth 10 | Out-File "$($folderPath)\ContainersWithAnonymousAccessOnStorage.json"
                    Write-Host "Path: $($folderPath)\ContainersWithAnonymousAccessOnStorage.json"
                    Write-Host $([Constants]::DoubleDashLine)
                }
            }
            Default {
    
                Write-Host "No valid remediation type selected." -ForegroundColor $([Constants]::MessageType.Error)
                break;
=======
                        Write-Host "No container(s) found to disable anonymous access for storage account(s) [StorageAccountName]: [$($_.StorageAccountName)] [ResourceGroupName]: [$($_.ResourceGroupName)]" -ForegroundColor $([Constants]::MessageType.Update) ;
                    }	
                }
            }
            catch
            {
                Write-Host "Error occurred while remediating control. ErrorMessage [$($_)]" -ForegroundColor $([Constants]::MessageType.Error)
                break
            }

            # Creating the log file
            if(($ContainersWithDisableAnonymousAccessOnStorage | Measure-Object).Count -gt 0)
            {
                Write-Host "Backing up config of storage account(s) details for subscription: [$($SubscriptionId)] on which remediation is successfully performed. Please do not delete this file without this file you won't be able to rollback any changes done through remediation script." -ForegroundColor $([Constants]::MessageType.Info)
                $ContainersWithDisableAnonymousAccessOnStorage | ConvertTo-Json -Depth 10| Out-File "$($folderPath)\ContainersWithDisableAnonymousAccess.json"
                Write-Host "Path: $($folderPath)\ContainersWithDisableAnonymousAccess.json"
                Write-Host $([Constants]::DoubleDashLine)
            }

            if(($ContainersWithAnonymousAccessOnStorage | Measure-Object).Count -gt 0)
            {
                Write-Host "`n"
                Write-Host "Generating the log file containing details of all the storage account(s) on which remediating script unable to disable containers with anonymous access due to error occurred or insufficient permission over storage account(s) for subscription: [$($SubscriptionId)]..." -ForegroundColor $([Constants]::MessageType.Info)
                $ContainersWithAnonymousAccessOnStorage | ConvertTo-Json -Depth 10 | Out-File "$($folderPath)\ContainersWithAnonymousAccessOnStorage.json"
                Write-Host "Path: $($folderPath)\ContainersWithAnonymousAccessOnStorage.json"
                Write-Host $([Constants]::DoubleDashLine)
>>>>>>> 703b1699
            }
        }
        $resourceSummary += [Constants]::DoubleDashLine
        [ResourceResolver]::RemediationSummary($resourceSummary, $folderPath)
        Write-Host $([Constants]::DoubleDashLine)
    }
    $resourceSummary += [Constants]::DoubleDashLine
    [ResourceResolver]::RemediationSummary($resourceSummary, $folderPath)
    Write-Host $([Constants]::DoubleDashLine)
}

# Script to rollback changes done by remediation script
function Set-AnonymousAccessOnContainers
{
    <#
    .SYNOPSIS
    This command would help in performing rollback operation for 'Azure_Storage_AuthN_Dont_Allow_Anonymous' control.
    .DESCRIPTION
    This command would help in performing rollback operation for 'Azure_Storage_AuthN_Dont_Allow_Anonymous' control.
    .PARAMETER SubscriptionId
        Enter subscription id on which rollback operation need to perform.
    .PARAMETER RollBackType
        Select rollback type to perform rollback operation from drop down menu.
    .PARAMETER Path
        Json file path which containing remediation log to perform rollback operation.
    #>
    param (
        [string]
        [Parameter(Mandatory = $true, HelpMessage="Enter subscription id to perform rollback operation")]
        $SubscriptionId,

        [Parameter(Mandatory = $true, HelpMessage = "Select rollback type")]
        [ValidateSet("EnableAllowBlobPublicAccessOnStorage", "EnableAnonymousAccessOnContainers")]
        [string]
		$RollBackType,

        [string]
        [Parameter(Mandatory = $true, HelpMessage="Json file path which contain logs generated by remediation script to rollback remediation changes")]
        $Path
    )

    Write-Host $([Constants]::DoubleDashLine)
    Write-Host "Starting rollback operation to enable anonymous access on containers of storage account(s) from subscription [$($SubscriptionId)]...."
    Write-Host $([Constants]::SingleDashLine)

    try 
        {
            Write-Host "Checking for pre-requisites..."
            Pre_requisites
            Write-Host $([Constants]::SingleDashLine)    
        }
        catch 
        {
            Write-Host "Error occurred while checking pre-requisites. ErrorMessage [$($_)]" -ForegroundColor $([Constants]::MessageType.Error)    
            break
        }    
    
    # Connect to AzAccount
    $isContextSet = Get-AzContext
    if ([string]::IsNullOrEmpty($isContextSet))
    {       
        Write-Host "Connecting to AzAccount..."
        Connect-AzAccount -ErrorAction Stop
        Write-Host "Connected to AzAccount" -ForegroundColor $([Constants]::MessageType.Update)
    }

    # Setting context for current subscription.
    $currentSub = Set-AzContext -SubscriptionId $SubscriptionId -ErrorAction Stop -Force

    Write-Host "Metadata Details: `n SubscriptionId: $($SubscriptionId) `n AccountName: $($currentSub.Account.Id) `n AccountType: $($currentSub.Account.Type)"
    Write-Host $([Constants]::SingleDashLine) 
    Write-Host "Starting with subscription [$($SubscriptionId)]..."

    Write-Host "`n"
    Write-Host "*** To perform rollback operation for enabling anonymous access on containers user must have atleast contributor access on storage account(s) of subscription: [$($SubscriptionId)] ***" -ForegroundColor $([Constants]::MessageType.Warning)
    Write-Host "`n" 
    Write-Host "Validating whether the current user [$($currentSub.Account.Id)] have valid account type [User] to run the script for subscription [$($SubscriptionId)]..."

    # Safe Check: Checking whether the current account is of type User
    if($currentSub.Account.Type -ne "User")
    {
        Write-Host "Warning: This script can only be run by user account type." -ForegroundColor $([Constants]::MessageType.Warning)
        break;
    }
    Write-Host "Successfully validated" -ForegroundColor $([Constants]::MessageType.Update)
    Write-Host "`n"
    Write-Host "Fetching remediation log to perform rollback operation on containers of storage account(s) from subscription [$($SubscriptionId)]..."
 
    # Array to store resource context
    $resourceContext = @()
    if (-not (Test-Path -Path $Path))
    {
        Write-Host "Error: Control file path is not found." -ForegroundColor $([Constants]::MessageType.Error)
        break;        
    }

    switch ($RollBackType) 
    {
        "EnableAllowBlobPublicAccessOnStorage" 
        {  
            # Fetching remediated log for 'DisableAllowBlobPublicAccessOnStorage' remediation type.
            $remediatedResourceLog = Get-content -path $Path | ConvertFrom-Json
    
            Write-Host "Performing rollback operation to enable 'Allow Blob Public Access' for storage account(s) of subscription [$($SubscriptionId)]..."
        
            # Performing rollback operation
            try
            {
                if(($remediatedResourceLog | Measure-Object).Count -gt 0)
                {
                    Write-Host "Enabling 'Allow Blob Public Access' on [$(($remediatedResourceLog| Measure-Object).Count)] storage account(s) of subscription [$($SubscriptionId)]..."
                    $remediatedResourceLog | ForEach-Object {
                        try
                        {
                            $output = Set-AzStorageAccount -ResourceGroupName $_.ResourceGroupName -StorageAccountName $_.StorageAccountName -AllowBlobPublicAccess $true -ErrorAction SilentlyContinue
                            if($output -ne $null)
                            {
                                $_ | Select-Object @{Expression={($_.ResourceGroupName)};Label="ResourceGroupName"},@{Expression={$_.StorageAccountName};Label="StorageAccountName"}    
                            }
                            else
                            {
                                Write-Host "Skipping rollback due to insufficient access [StorageAccountName]: [$($_.StorageAccountName)] [ResourceGroupName]: [$($_.ResourceGroupName)]" -ForegroundColor $([Constants]::MessageType.Warning)                                
                            }
                        }
                        catch
                        {
                            Write-Host "Skipping rollback due to insufficient access or exception occurred [StorageAccountName]: [$($_.StorageAccountName)] [ResourceGroupName]: [$($_.ResourceGroupName)]" -ForegroundColor $([Constants]::MessageType.Warning)
                        }
                    }
                    Write-Host $([Constants]::DoubleDashLine)
                }
                else 
                {
                    Write-Host "No storage account(s) found in remediation log to perform rollback operation." -ForegroundColor $([Constants]::MessageType.Update)
                    Write-Host $([Constants]::DoubleDashLine)
                    break
                }
            }   
            catch
            {
                Write-Host "Error occurred while performing rollback opeartion for remediating changes. ErrorMessage [$($_)]" -ForegroundColor $([Constants]::MessageType.Error)
                break
            }
        }
        "EnableAnonymousAccessOnContainers" 
        {  
            # Fetching remediated log for 'DisableAnonymousAccessOnContainers' remediation type.
            $remediatedResourceLog = Get-content -path $Path | ConvertFrom-Json
            try
            {
                $remediatedResourceLog | ForEach-Object { 
                            $resourceContext += Get-AzStorageAccount -Name $_.StorageAccountName -ResourceGroupName $_.ResourceGroupName    
                            $resourceContext | Add-Member -NotePropertyName AnonymousAccessContainer -NotePropertyValue $_.ContainersWithAnonymousAccess -ErrorAction SilentlyContinue
                        }
            }
            catch
            {
                Write-Host "Input json file is not valid as per selected rollback type. ErrorMessage [$($_)]" -ForegroundColor $([Constants]::MessageType.Error)
                break
            }

            $totalResourceToRollBack = ($resourceContext | Measure-Object).Count
            Write-Host "Found [$($totalResourceToRollBack)] storage account(s) to perform rollback operation."
            Write-Host "Performing rollback operation to enable anonymous access on containers of storage account(s) from subscription [$($SubscriptionId)]..."
        

            # Performing rollback
            try{
                if($totalResourceToRollBack -gt 0)
                {
                    $resourceContext | ForEach-Object{
                        $flag = $true
                        $context = $_.context;
                        $containerWithAnonymousAccess = @();
                        $containerWithAnonymousAccess += $_.AnonymousAccessContainer

                        # Checking 'Allow Blob Public Access' is enabled or not at storage level. If found enabled then we can rollback access otherwise not permitted.
                        if(($null -eq $_.AllowBlobPublicAccess) -or $_.AllowBlobPublicAccess)
                            {
                                if(($containerWithAnonymousAccess | Measure-Object).Count -gt 0)
                                {
                                    $containerWithAnonymousAccess | ForEach-Object {
                                        try
                                        {
                                            Set-AzStorageContainerAcl -Name $_.Name -Permission $_.PublicAccess -Context $context -ErrorAction SilentlyContinue | Out-Null
                                        }
                                        catch
                                        {
                                            $flag = $false
                                            break;
                                        }
                                    };

                                    if($flag)
                                    {
                                        $_ | Select-Object @{Expression={($_.ResourceGroupName)};Label="ResourceGroupName"},@{Expression={$_.StorageAccountName};Label="StorageAccountName"}
                                    }
                                    else 
                                    {
                                        Write-Host "Skipping to enable anonymous access on containers of storage [StorageAccountName]: [$($_.StorageAccountName)] [ResourceGroupName]: [$($_.ResourceGroupName)]" -ForegroundColor $([Constants]::MessageType.Warning);
                                    }
                                }
                                else
                                {
                                    Write-Host "No containers found with enabled anonymous access [StorageAccountName]: [$($_.StorageAccountName)] [ResourceGroupName]: [$($_.ResourceGroupName)]" -ForegroundColor $([Constants]::MessageType.Update);
                                }	
                            }
                            else 
                            {
                                Write-Host "Public access is not permitted on this storage account [StorageAccountName]: [$($_.StorageAccountName)] [ResourceGroupName]: [$($_.ResourceGroupName)]" -ForegroundColor $([Constants]::MessageType.Warning);
                            }
                    }
                    Write-Host $([Constants]::DoubleDashLine)
                }
                else
                {
                    Write-Host "Unable to fetch storage account." -ForegroundColor $([Constants]::MessageType.Error);
                    break
                }
            }
            catch
            {
                Write-Host "Error occurred while performing rollback operation for remediating changes. ErrorMessage [$($_)]" -ForegroundColor $([Constants]::MessageType.Error)
                break
            }
        }
        Default 
        {
            Write-Host "No valid rollback type selected." -ForegroundColor $([Constants]::MessageType.Error)
            break;
        }
    } 
}

class Constants
{
    static [Hashtable] $MessageType = @{
        Error = [System.ConsoleColor]::Red
        Warning = [System.ConsoleColor]::Yellow
        Info = [System.ConsoleColor]::Cyan
        Update = [System.ConsoleColor]::Green
	    Default = [System.ConsoleColor]::White
    }

    static [string] $DoubleDashLine    = "================================================================================"
    static [string] $SingleDashLine    = "--------------------------------------------------------------------------------"
}

# ***************************************************** #<|MERGE_RESOLUTION|>--- conflicted
+++ resolved
@@ -33,11 +33,7 @@
 
         2. Run below command to remove anonymous access from given storage account(s) of subscription
 
-<<<<<<< HEAD
-        Remove-AnonymousAccessOnContainers -SubscriptionId '<Sub_Id>' -RemediationType '<DisableAnonymousAccessOnContainers>, <DisableAllowBlobPublicAccessOnStorage>'  -Path '<Json file path containing storage account detail>' [-ExcludeResourceGroupNames <Comma separated resource group name(s) to be excluded from remediation>] [-ExcludeResourceNames <Comma separated resource name(s) to be excluded from remediation>]
-=======
         Remove-AnonymousAccessOnContainers -SubscriptionId '<Sub_Id>' -RemediationType '<DisableAnonymousAccessOnContainers>, <DisableAllowBlobPublicAccessOnStorage>'  -Path '<Json file path containing storage account(s) detail>' [-ExcludeResourceGroupNames <Comma separated resource group name(s) to be excluded from remediation>] [-ExcludeResourceNames <Comma separated resource name(s) to be excluded from remediation>]
->>>>>>> 703b1699
 
         3. Auto-remediation Command
 
@@ -124,13 +120,10 @@
         Resource group name(s) which need to be excluded from remediation.
     .PARAMETER ExcludeResourceNames
         Resource name(s) which need to be excluded from remediation.
-<<<<<<< HEAD
     .PARAMETER FailedControlsPath
         Json file path which contain failed controls detail to remediate.
     .PARAMETER AutoRemediation
         Enter 'y' to run it over failed controls downloaded using remediation framework.
-=======
->>>>>>> 703b1699
     #>
 
     param (
@@ -144,7 +137,6 @@
 		$RemediationType,
 
         [string]
-<<<<<<< HEAD
         [Parameter(Mandatory = $false, HelpMessage="Json file path which contain storage account detail to remediate")]
         $Path,
 
@@ -165,87 +157,6 @@
         $AutoRemediation
     )
     if(-not([string]::IsNullOrWhiteSpace($AutoRemediation)) -and ($AutoRemediation -eq 'y'))
-=======
-        [Parameter(Mandatory = $false, HelpMessage="Json file path which contain storage account(s) detail to remediate")]
-        $Path,
-
-        [string]
-		[Parameter(Mandatory = $false, HelpMessage="Comma separated resource group name(s) to be excluded from remediation")]
-		$ExcludeResourceGroupNames,
-
-		[string]
-		[Parameter(Mandatory = $false, HelpMessage="Comma separated resource name(s) to be excluded from remediation")]
-		$ExcludeResourceNames
-    )
-
-    if($RemediationType -eq "DisableAnonymousAccessOnContainers" -and [string]::IsNullOrWhiteSpace($Path))
-    {
-        Write-Host "`n"
-        Write-Host "Warning: Instead of disabling anonymous access on all containers of storage account, You can select to disable 'AllowBlobPublicAccess' at storage level." -ForegroundColor $([Constants]::MessageType.Warning)
-        Write-Host "Please execute same command with 'DisableAllowBlobPublicAccessOnStorage' remediation type parameter to disable anonymous access at storage level."
-        Write-Host $([Constants]::DoubleDashLine)
-        break; 
-    }
-    Write-Host $([Constants]::DoubleDashLine)
-    Write-Host "Starting to remediate anonymous access on containers of storage account(s) from subscription [$($SubscriptionId)]..."
-    Write-Host $([Constants]::SingleDashLine)
-    
-    try 
-    {
-        Write-Host "Checking for pre-requisites..."
-        Pre_requisites
-        Write-Host $([Constants]::SingleDashLine)     
-    }
-    catch 
-    {
-        Write-Host "Error occurred while checking pre-requisites. ErrorMessage [$($_)]" -ForegroundColor $([Constants]::MessageType.Error)    
-        break
-    }
-    
-    # Connect to AzAccount
-    $isContextSet = Get-AzContext
-    if ([string]::IsNullOrEmpty($isContextSet))
-    {       
-        Write-Host "Connecting to AzAccount..."
-        Connect-AzAccount -ErrorAction Stop
-        Write-Host "Connected to AzAccount" -ForegroundColor $([Constants]::MessageType.Update)
-    }
-
-    # Setting context for current subscription.
-    $currentSub = Set-AzContext -SubscriptionId $SubscriptionId -ErrorAction Stop -Force
-
-    Write-Host "Metadata Details: `n SubscriptionName: $($currentSub.Subscription.Name) `n SubscriptionId: $($SubscriptionId) `n AccountName: $($currentSub.Account.Id) `n AccountType: $($currentSub.Account.Type)"
-    Write-Host $([Constants]::SingleDashLine)  
-    Write-Host "Starting with subscription [$($SubscriptionId)]..."
-
-    Write-Host "`n"
-    Write-Host "*** To perform remediation for disabling anonymous access on containers user must have atleast contributor access on storage account(s) of subscription: [$($SubscriptionId)] ***" -ForegroundColor $([Constants]::MessageType.Warning)
-    Write-Host "`n" 
-
-    Write-Host "Validating whether the current user [$($currentSub.Account.Id)] has valid account type [User] to run the script for subscription [$($SubscriptionId)]..."
-    
-    # Safe Check: Checking whether the current account is of type User
-    if($currentSub.Account.Type -ne "User")
-    {
-        Write-Host "Warning: This script can only be run by user account type." -ForegroundColor $([Constants]::MessageType.Warning)
-        break;
-    }
-    
-    Write-Host "Successfully validated" -ForegroundColor $([Constants]::MessageType.Update)
-    Write-Host "`n"
-    Write-Host "Fetching storage account(s)..."
-    
-    # Array to store resource context
-    $resourceContext = @()
-    $controlIds = "Azure_Storage_AuthN_Dont_Allow_Anonymous"
-    
-    # If json path not given fetch all storage account.
-    if([string]::IsNullOrWhiteSpace($Path))
-    {
-        $resourceContext = Get-AzStorageAccount
-    }
-    else
->>>>>>> 703b1699
     {
         if([string]::IsNullOrWhiteSpace($FailedControlsPath)){
             Write-Host "Enter the path of json files of failed controls"
@@ -300,7 +211,6 @@
         # Safe Check: Checking whether the current account is of type User
         if($currentSub.Account.Type -ne "User")
         {
-<<<<<<< HEAD
             Write-Host "Warning: This script can only be run by user account type." -ForegroundColor $([Constants]::MessageType.Warning)
             break;
         }
@@ -311,9 +221,6 @@
         $resourceContext = @()
         if(($failedResources | Measure-Object).Count -eq 0){
             Write-Host "No storage account(s) found in input json file for remedition." -ForegroundColor $([Constants]::MessageType.Error)
-=======
-            Write-Host "No storage account(s) found in input json file for remediation." -ForegroundColor $([Constants]::MessageType.Error)
->>>>>>> 703b1699
             break
         }
         $failedResources | ForEach-Object { 
@@ -324,7 +231,7 @@
             }
             catch
             {
-                Write-Host "Valid resource group(s) or resource name(s) not found in input json file. ErrorMessage [$($_)]" -ForegroundColor $([Constants]::MessageType.Error)
+                Write-Host "Valid resource group or resource name not found in input json file. ErrorMessage [$($_)]" -ForegroundColor $([Constants]::MessageType.Error)
                 break
             }
         }
@@ -336,48 +243,7 @@
             break;
         }
 
-<<<<<<< HEAD
         try
-=======
-    Write-Host "Total storage account(s): [$($totalStorageAccount)]"
-    $folderPath = [Environment]::GetFolderPath("MyDocuments") 
-    if (Test-Path -Path $folderPath)
-    {
-        $folderPath += "\AzTS\Remediation\Subscriptions\$($subscriptionid.replace("-","_"))\$((Get-Date).ToString('yyyyMMdd_hhmm'))\DisableAnonymousAccessOnContainers"
-        New-Item -ItemType Directory -Path $folderPath | Out-Null
-    }
-    $resourceSummary = @()
-    $resourceSummary += "Total resource(s) for remediation: $($totalStorageAccount)"
-    $resourceSummary += "$($resourceContext | Select-Object -Property "ResourceGroupName", "StorageAccountName"| Sort-Object -Property "ResourceGroupName" |Format-Table |Out-String)"
-        
-
-    # Adding property 'ResourceName' which will contain storage account name and being used by common helper method
-    if(-not [string]::IsNullOrWhiteSpace($ExcludeResourceNames) -or -not [string]::IsNullOrWhiteSpace($ExcludeResourceGroupNames))
-    {
-        $resourceContext | ForEach-Object {
-            $_ | Add-Member -NotePropertyName ResourceName -NotePropertyValue $_.StorageAccountName -ErrorAction SilentlyContinue
-        }
-    
-        # Apply resource or resource group exclusion logic
-    
-        $resourceResolver = [ResourceResolver]::new([string] $excludeResourceNames , [string] $excludeResourceGroupNames);
-        $resourceContext = $resourceResolver.ApplyResourceFilter([PSObject] $resourceContext) 
-        
-        if($resourceResolver.messageToPrint -ne $null)
-        {
-            $resourceSummary += $([Constants]::SingleDashLine)
-            $resourceSummary += "Excluded resource/resource group summary: "
-            $resourceSummary += $resourceResolver.messageToPrint
-        }   
-    }
-    
-    Write-Host "Total excluded storage account(s) from remediation:" [$($totalStorageAccount - ($resourceContext | Measure-Object).Count)]
-    Write-Host "Checking config of storage account(s) for remediation: [$(($resourceContext | Measure-Object).Count)]"
-    
-    switch ($RemediationType)
-    {
-        "DisableAllowBlobPublicAccessOnStorage"
->>>>>>> 703b1699
         {
             $stgWithEnableAllowBlobPublicAccess = @()
             $stgWithDisableAllowBlobPublicAccess = @()
@@ -402,7 +268,6 @@
             # Start remediation storage account with 'Allow Blob Public Access' enabled.
             if ($totalStgWithEnableAllowBlobPublicAccess -gt 0)
             {
-<<<<<<< HEAD
                 $folderPath = "Rollback\$($subscriptionid.replace("-","_"))\$((Get-Date).ToString('yyyyMMdd_hhmm'))\Azure_Storage_AuthN_Dont_Allow_Anonymous"
                 New-Item -ItemType Directory -Path $folderPath | Out-Null
 
@@ -436,13 +301,6 @@
                 Write-Host "Disabling 'Allow Blob Public Access' on [$($totalStgWithEnableAllowBlobPublicAccess)] storage account(s) from Subscription [$($SubscriptionId)]..."
                 $stgWithEnableAllowBlobPublicAccess | ForEach-Object {
                     try
-=======
-                $stgWithEnableAllowBlobPublicAccess = @()
-                $stgWithDisableAllowBlobPublicAccess = @()
-                $skippedStorageAccountFromRemediation = @()
-                $resourceContext | ForEach-Object {
-                    if(($null -eq $_.allowBlobPublicAccess) -or ($_.allowBlobPublicAccess))
->>>>>>> 703b1699
                     {
                         Write-Host "Remediating this resource: Resource Group Name - " $_.ResourceGroupName + " Resource Name - " $_.StorageAccountName
                         Set-AzStorageAccount -ResourceGroupName $_.ResourceGroupName -Name $_.StorageAccountName -AllowBlobPublicAccess $false | Out-Null
@@ -451,7 +309,6 @@
 
                         # creating tracker information for resource----------------------------------------------
                         
-<<<<<<< HEAD
                         $resourceTrackDetail =@{}
                         $resourceTrackDetail.Add("ResourceGroupName",$_.ResourceGroupName)
                         $resourceTrackDetail.Add("ResourceName",$_.StorageAccountName)
@@ -473,60 +330,6 @@
                             $resourceList+=($resourceTrackDetail)
                             $controlObj.Add("FailedResourceList",$resourceList)
                             $tracker.ControlRemediationList+=($controlObj)
-=======
-                        $stgWithEnableAllowBlobPublicAccess += $_ | select -Property "StorageAccountName", "ResourceGroupName", "Id"
-                    }
-                    else
-                    {
-                        $stgWithDisableAllowBlobPublicAccess += $_
-                    }   
-                }
-    
-                $totalStgWithEnableAllowBlobPublicAccess = ($stgWithEnableAllowBlobPublicAccess | Measure-Object).Count
-                $totalStgWithDisableAllowBlobPublicAccess = ($stgWithDisableAllowBlobPublicAccess | Measure-Object).Count
-    
-                Write-Host "Storage account(s) with enabled 'Allow Blob Public Access': [$($totalStgWithEnableAllowBlobPublicAccess)]"
-                Write-Host "Storage account(s) with disabled 'Allow Blob Public Access': [$($totalStgWithDisableAllowBlobPublicAccess)]"
-
-                Write-Host "`n"
-
-                # Start remediation storage account(s) with 'Allow Blob Public Access' enabled.
-                if ($totalStgWithEnableAllowBlobPublicAccess -gt 0)
-                {
-                    # Creating the log file
-                    
-                    Write-Host "Backing up config of storage account(s) details. Please do not delete this file without this file you won't be able to rollback any changes done through remediation script." -ForegroundColor $([Constants]::MessageType.Info)
-                    $stgWithEnableAllowBlobPublicAccess | ConvertTo-json | out-file "$($folderpath)\DisabledAllowBlobPublicAccess.json"  
-                    Write-Host "Path: $($folderpath)\DisabledAllowBlobPublicAccess.json"     
-                    Write-Host "`n"
-                    Write-Host "Disabling 'Allow Blob Public Access' on [$($totalStgWithEnableAllowBlobPublicAccess)] storage account(s)..."
-                    $stgWithEnableAllowBlobPublicAccess = $stgWithEnableAllowBlobPublicAccess | Sort-Object -Property "ResourceGroupName"
-                    $stgWithEnableAllowBlobPublicAccess | ForEach-Object {
-                        try
-                        {
-                            $output = Set-AzStorageAccount -ResourceGroupName $_.ResourceGroupName -Name $_.StorageAccountName -AllowBlobPublicAccess $false -ErrorAction SilentlyContinue
-                            if($output -ne $null)
-                            {
-                                $_ | Select-Object @{Expression={($_.ResourceGroupName)};Label="ResourceGroupName"},@{Expression={$_.StorageAccountName};Label="StorageAccountName"}
-                            }
-                            else
-                            {
-                                $item =  New-Object psobject -Property @{  
-                                    StorageAccountName = $_.StorageAccountName                
-                                    ResourceGroupName = $_.ResourceGroupName
-                                }
-
-                                $skippedStorageAccountFromRemediation += $item
-                            }
-                        }
-                        catch
-                        {
-                            $item =  New-Object psobject -Property @{  
-                                StorageAccountName = $_.StorageAccountName                
-                                ResourceGroupName = $_.ResourceGroupName
-                            }
-                            $skippedStorageAccountFromRemediation += $item
->>>>>>> 703b1699
                         }
 
                         $tracker | ConvertTo-json -depth 100  | Out-File $trackerFilePath
@@ -536,43 +339,16 @@
                     {
                         # Write-Host "Skipping to disable 'Allow Blob Public Access' due to insufficient access [Name]: [$($_.StorageAccountName)] [ResourceGroupName]: [$($_.ResourceGroupName)]" -ForegroundColor $([Constants]::MessageType.Warning)
                     }
-<<<<<<< HEAD
-=======
-
-                    Write-Host "`n"
-                    if(($skippedStorageAccountFromRemediation | Measure-Object).Count -eq 0)
-                    {
-                        Write-Host "Successfully disabled 'Allow Blob Public Access'." -ForegroundColor $([Constants]::MessageType.Update)
-                    }
-                    else 
-                    {
-                        Write-Host "Remediation was not successful on the following storage account(s)" -ForegroundColor $([Constants]::MessageType.Warning)
-                        $skippedStorageAccountFromRemediation | Select-Object @{Expression={($_.ResourceGroupName)};Label="ResourceGroupName"},@{Expression={$_.StorageAccountName};Label="StorageAccountName"}
-                        $resourceSummary += "Remediation was not successful on following storage account(s), due to insufficient permission"
-                        $resourceSummary += "$($skippedStorageAccountFromRemediation | Select-Object -Property "ResourceGroupName", "StorageAccountName"| Sort-Object |Format-Table |Out-String)"
-                    }
-                }
-                else
-                {
-                    Write-Host "No storage account(s) found with enabled 'Allow Blob Public Access'." -ForegroundColor $([Constants]::MessageType.Update)
-                    Write-Host $([Constants]::DoubleDashLine)
-                    break
->>>>>>> 703b1699
                 }
 
                 $summaryTable | Format-Table 
 
                 Write-Host $([Constants]::DoubleDashLine)
             }
-<<<<<<< HEAD
             else
             {
                 Write-Host "No storage account found with enabled 'Allow Blob Public Access' for subscription [$SubscriptionId]." -ForegroundColor $([Constants]::MessageType.Update)
                 Write-Host $([Constants]::DoubleDashLine)
-=======
-            catch{
-                Write-Host "Error occurred while remediating changes. ErrorMessage [$($_)]" -ForegroundColor $([Constants]::MessageType.Error)
->>>>>>> 703b1699
                 break
             }
         }
@@ -589,7 +365,6 @@
         if($RemediationType -eq "DisableAnonymousAccessOnContainers" -and [string]::IsNullOrWhiteSpace($Path))
         {
             Write-Host "`n"
-<<<<<<< HEAD
             Write-Host "Warning: Instead of disabling anonymous access on all containers of storage account, You can select to disable 'AllowBlobPublicAccess' at storage level." -ForegroundColor $([Constants]::MessageType.Warning)
             Write-Host "Please execute same command with 'DisableAllowBlobPublicAccessOnStorage' remediation type parameter to disable anonymous access at storage level."
             Write-Host $([Constants]::DoubleDashLine)
@@ -619,12 +394,6 @@
             Connect-AzAccount -ErrorAction Stop
             Write-Host "Connected to AzAccount" -ForegroundColor $([Constants]::MessageType.Update)
         }
-=======
-            Write-Host "Warning: Selected remediation type will disable anonymous access for specific containers, provided in input json file." -ForegroundColor $([Constants]::MessageType.Warning)
-            Write-Host "`n"
-           
-            Write-Host "Disabling anonymous access on containers of storage account(s)..."
->>>>>>> 703b1699
 
         # Setting context for current subscription.
         $currentSub = Set-AzContext -SubscriptionId $SubscriptionId -ErrorAction Stop -Force
@@ -663,7 +432,6 @@
         {
             if (-not (Test-Path -Path $Path))
             {
-<<<<<<< HEAD
                 Write-Host "Error: Json file containing storage account(s) detail not found for remediation." -ForegroundColor $([Constants]::MessageType.Error)
                 break;        
             }
@@ -750,25 +518,6 @@
                             $stgWithEnableAllowBlobPublicAccess += $_ | select -Property "StorageAccountName", "ResourceGroupName", "Id"
                         }
                         else
-=======
-                $ContainersWithAnonymousAccessOnStorage = @();
-                $ContainersWithDisableAnonymousAccessOnStorage = @();
-                $resourceContext = $resourceContext | Sort-Object -Property "ResourceGroupName"
-                $resourceContext | ForEach-Object{
-                    $flag = $true
-                    $allContainers = @();
-                    $containersWithAnonymousAccess = @();
-                    $anonymousAccessContainersNameAndPublicAccess = @();
-                    $context = $_.context;
-
-                    # Taking containers details from input json file for remediation
-                    $allContainers += Get-AzStorageContainer -Context $context -ErrorAction Stop
-                    if((($allContainers | Measure-Object).Count -gt 0) -and (($null -ne $_.AnonymousAccessContainer) -and ($_.AnonymousAccessContainer | Measure-Object).Count -gt 0))
-                    {
-                        $containersToRemediate = $_.AnonymousAccessContainer;
-                        $containersWithAnonymousAccess += $allContainers | Where-Object { $_.Name -in $containersToRemediate }
-                        if(($containersWithAnonymousAccess | Measure-Object).Count -gt 0)
->>>>>>> 703b1699
                         {
                             $stgWithDisableAllowBlobPublicAccess += $_
                         }   
@@ -803,23 +552,8 @@
                                 }
                                 else
                                 {
-<<<<<<< HEAD
                                     $item =  New-Object psobject -Property @{  
                                         StorageAccountName = $_.StorageAccountName                
-=======
-                                    # If not able to remove container public access due to insufficient permission or exception occurred.
-                                    $flag = $false
-                                    break;    
-                                }
-                            };
-                        
-                            # If successfully removed anonymous access from storage account's containers.
-                            if($flag)
-                            {
-                                $_ | Select-Object @{Expression={($_.ResourceGroupName)};Label="ResourceGroupName"},@{Expression={$_.StorageAccountName};Label="StorageAccountName"}
-                                $item =  New-Object psobject -Property @{  
-                                        SubscriptionId = $SubscriptionId
->>>>>>> 703b1699
                                         ResourceGroupName = $_.ResourceGroupName
                                     }
     
@@ -828,7 +562,6 @@
                             }
                             catch
                             {
-<<<<<<< HEAD
                                 $item =  New-Object psobject -Property @{  
                                     StorageAccountName = $_.StorageAccountName                
                                     ResourceGroupName = $_.ResourceGroupName
@@ -848,28 +581,10 @@
                             $skippedStorageAccountFromRemediation | Select-Object @{Expression={($_.ResourceGroupName)};Label="ResourceGroupName"},@{Expression={$_.StorageAccountName};Label="StorageAccountName"}
                             $resourceSummary += "Remediation was not successful on following storage account(s), due to insufficient permission"
                             $resourceSummary += "$($skippedStorageAccountFromRemediation | Select-Object -Property "ResourceGroupName", "StorageAccountName"| Sort-Object |Format-Table |Out-String)"
-=======
-                                # Unable to disable containers anonymous access may be because of insufficient permission over storage account(s) or exception occurred.
-                                Write-Host "Skipping to disable anonymous access on containers of storage account(s) due to insufficient access [StorageAccountName]: [$($_.StorageAccountName)] [ResourceGroupName]: [$($_.ResourceGroupName)]" -ForegroundColor $([Constants]::MessageType.Warning);
-                                $item =  New-Object psobject -Property @{
-                                        SubscriptionId = $SubscriptionId  
-                                        ResourceGroupName = $_.ResourceGroupName
-                                        StorageAccountName = $_.StorageAccountName
-                                        ResourceType = "Microsoft.Storage/storageAccounts"
-                                        ResourceId = $_.id
-                                    }
-
-                                $ContainersWithAnonymousAccessOnStorage += $item
-                            }
-                        }
-                        else {
-                            Write-Host "There are no containers on storage account(s) which have anonymous access enabled [StorageAccountName]: [$($_.StorageAccountName)] [ResourceGroupName]: [$($_.ResourceGroupName)]" -ForegroundColor $([Constants]::MessageType.Update);
->>>>>>> 703b1699
                         }
                     }
                     else
                     {
-<<<<<<< HEAD
                         Write-Host "No storage account(s) found with enabled 'Allow Blob Public Access'." -ForegroundColor $([Constants]::MessageType.Update)
                         Write-Host $([Constants]::DoubleDashLine)
                         break
@@ -998,43 +713,12 @@
     
                 Write-Host "No valid remediation type selected." -ForegroundColor $([Constants]::MessageType.Error)
                 break;
-=======
-                        Write-Host "No container(s) found to disable anonymous access for storage account(s) [StorageAccountName]: [$($_.StorageAccountName)] [ResourceGroupName]: [$($_.ResourceGroupName)]" -ForegroundColor $([Constants]::MessageType.Update) ;
-                    }	
-                }
-            }
-            catch
-            {
-                Write-Host "Error occurred while remediating control. ErrorMessage [$($_)]" -ForegroundColor $([Constants]::MessageType.Error)
-                break
-            }
-
-            # Creating the log file
-            if(($ContainersWithDisableAnonymousAccessOnStorage | Measure-Object).Count -gt 0)
-            {
-                Write-Host "Backing up config of storage account(s) details for subscription: [$($SubscriptionId)] on which remediation is successfully performed. Please do not delete this file without this file you won't be able to rollback any changes done through remediation script." -ForegroundColor $([Constants]::MessageType.Info)
-                $ContainersWithDisableAnonymousAccessOnStorage | ConvertTo-Json -Depth 10| Out-File "$($folderPath)\ContainersWithDisableAnonymousAccess.json"
-                Write-Host "Path: $($folderPath)\ContainersWithDisableAnonymousAccess.json"
-                Write-Host $([Constants]::DoubleDashLine)
-            }
-
-            if(($ContainersWithAnonymousAccessOnStorage | Measure-Object).Count -gt 0)
-            {
-                Write-Host "`n"
-                Write-Host "Generating the log file containing details of all the storage account(s) on which remediating script unable to disable containers with anonymous access due to error occurred or insufficient permission over storage account(s) for subscription: [$($SubscriptionId)]..." -ForegroundColor $([Constants]::MessageType.Info)
-                $ContainersWithAnonymousAccessOnStorage | ConvertTo-Json -Depth 10 | Out-File "$($folderPath)\ContainersWithAnonymousAccessOnStorage.json"
-                Write-Host "Path: $($folderPath)\ContainersWithAnonymousAccessOnStorage.json"
-                Write-Host $([Constants]::DoubleDashLine)
->>>>>>> 703b1699
             }
         }
         $resourceSummary += [Constants]::DoubleDashLine
         [ResourceResolver]::RemediationSummary($resourceSummary, $folderPath)
         Write-Host $([Constants]::DoubleDashLine)
     }
-    $resourceSummary += [Constants]::DoubleDashLine
-    [ResourceResolver]::RemediationSummary($resourceSummary, $folderPath)
-    Write-Host $([Constants]::DoubleDashLine)
 }
 
 # Script to rollback changes done by remediation script
