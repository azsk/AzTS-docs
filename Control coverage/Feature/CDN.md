--- conflicted
+++ resolved
@@ -5,6 +5,7 @@
 <!-- TOC -->
 
 - [Azure_CDN_DP_Enable_Https](#azure_cdn_dp_enable_https)
+- [Azure_FrontDoor_CDNProfile_NetSec_Enable_WAF_Configuration](#Azure_FrontDoor_CDNProfile_NetSec_Enable_WAF_Configuration)
 - [Azure_FrontDoor_CDNProfile_DP_Use_Secure_TLS_Version_Trial ](#Azure_FrontDoor_CDNProfile_DP_Use_Secure_TLS_Version_Trial )
 <!-- /TOC -->
 <br/>
@@ -62,65 +63,10 @@
 properties.isHttpAllowed, properties.isHttpsAllowed, properties.deliveryPolicy.rules
  <br />
 
-<<<<<<< HEAD
-<!-- /TOC -->
-<br/>
-
 ___ 
 
-## Azure_FrontDoor_CDNProfile_DP_Use_Secure_TLS_Version_Trial 
 
-### Display Name 
-[Trial] Front Door should have Approved Minimum TLS version
-
-### Rationale 
-TLS provides privacy and data integrity between client and server. Using approved TLS version significantly reduces risks from security design issues and security bugs that may be present in older versions. 
-
-### Control Spec 
-
-> **Passed:** 
->- For all custom domain, the Minimun TLS Version is set to TLS 1.2 or greater than that.
->- If there is no custom domain attached to the front door.
->
-> **Failed:** 
->- Custom domain Minimum TLS Version is less than TLS 1.2 for any domain. 
->
-
-### Recommendation 
-
-- **Azure Portal** 
-    To configure TLS Version, Go to Azure Portal --> Front Door and CDN profiles -> Select Front door with pricing tier as Standard/Premium -> Goto Domains -> Select Certification Type for All the domains listed -> Select Minimum TLS Version as 1.2
-
-- **PowerShell** 
-
-	 
-	 ```powershell
-	$secret =  Get-AzFrontDoorCdnSecret -ResourceGroupName $resourceGroupName -ProfileName $resourceName
-	$secretResoure = New-AzFrontDoorCdnResourceReferenceObject -Id $secret.Id
-    $updateTlsSetting = New-AzFrontDoorCdnCustomDomainTlsSettingParametersObject -CertificateType $CertificateType -MinimumTlsVersion 'TLS12' -Secret $secretResoure
-    $resource = Update-AzFrontDoorCdnCustomDomain -ResourceGroupName $resourceGroupName -ProfileName $resourceName -CustomDomainName $DomainName -TlsSetting $updateTlsSetting
-	```
-
-                    
-
-### Azure Policy or ARM API used for evaluation 
-
-- ARM API used to list existing CDN Domain endpoints at subscription level: <br />
- /subscriptions/{SubscriptionId}/resourceGroups/{ResourceGroupName}/providers/Microsoft.Cdn/profiles/{FrontDoorName}/customDomains?api-version=2021-06-01<br />
- **Properties:**  properties.tlsSettings.minimumTlsVersion, 
- properties.tlsSettings.profileName
-
-- ARM API to get configuration of a particular custom domain: <br />
-/subscriptions/{SubscriptionId}/resourceGroups/{ResourceGroupName}/providers/Microsoft.Cdn/profiles/{FrontDoorName}/customDomains/{CustomDomainName}?api-version=2021-06-01"<br />
-**Properties:**  properties.certificateType
- <br />
-
-<br />
-=======
- ___ 
-
-
- ## Azure_FrontDoor_CDNProfile_NetSec_Enable_WAF_Configuration 
+## Azure_FrontDoor_CDNProfile_NetSec_Enable_WAF_Configuration 
 
 ### Display Name 
 Protect Internet First Applications with Azure FrontDoor and WAF
@@ -179,4 +125,54 @@
 <br />
 
 ___ 
->>>>>>> 8223e46b
+
+## Azure_FrontDoor_CDNProfile_DP_Use_Secure_TLS_Version_Trial 
+
+### Display Name 
+[Trial] Front Door should have Approved Minimum TLS version
+
+### Rationale 
+TLS provides privacy and data integrity between client and server. Using approved TLS version significantly reduces risks from security design issues and security bugs that may be present in older versions. 
+
+### Control Spec 
+
+> **Passed:** 
+>- For all custom domain, the Minimun TLS Version is set to TLS 1.2 or greater than that.
+>- If there is no custom domain attached to the front door.
+>
+> **Failed:** 
+>- Custom domain Minimum TLS Version is less than TLS 1.2 for any domain. 
+>
+
+### Recommendation 
+
+- **Azure Portal** 
+    To configure TLS Version, Go to Azure Portal --> Front Door and CDN profiles -> Select Front door with pricing tier as Standard/Premium -> Goto Domains -> Select Certification Type for All the domains listed -> Select Minimum TLS Version as 1.2
+
+- **PowerShell** 
+
+	 
+	 ```powershell
+	$secret =  Get-AzFrontDoorCdnSecret -ResourceGroupName $resourceGroupName -ProfileName $resourceName
+	$secretResoure = New-AzFrontDoorCdnResourceReferenceObject -Id $secret.Id
+    $updateTlsSetting = New-AzFrontDoorCdnCustomDomainTlsSettingParametersObject -CertificateType $CertificateType -MinimumTlsVersion 'TLS12' -Secret $secretResoure
+    $resource = Update-AzFrontDoorCdnCustomDomain -ResourceGroupName $resourceGroupName -ProfileName $resourceName -CustomDomainName $DomainName -TlsSetting $updateTlsSetting
+	```
+
+                    
+
+### Azure Policy or ARM API used for evaluation 
+
+- ARM API used to list existing CDN Domain endpoints at subscription level: <br />
+ /subscriptions/{SubscriptionId}/resourceGroups/{ResourceGroupName}/providers/Microsoft.Cdn/profiles/{FrontDoorName}/customDomains?api-version=2021-06-01<br />
+ **Properties:**  properties.tlsSettings.minimumTlsVersion, 
+ properties.tlsSettings.profileName
+
+- ARM API to get configuration of a particular custom domain: <br />
+/subscriptions/{SubscriptionId}/resourceGroups/{ResourceGroupName}/providers/Microsoft.Cdn/profiles/{FrontDoorName}/customDomains/{CustomDomainName}?api-version=2021-06-01"<br />
+**Properties:**  properties.certificateType
+ <br />
+
+<br />
+
+___