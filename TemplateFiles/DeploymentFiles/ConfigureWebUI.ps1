# Standard configurations

$AzureEnvironmentToADAuthUrlMap = @{
    "AzureCloud" = "https://login.microsoftonline.com";
    "AzureGovernmentCloud" = "https://login.microsoftonline.us";
    "AzureChinaCloud" = "https://login.microsoftonline.cn"; 
}

$AzureEnvironmentToKuduConsoleUrlMap = @{
    "AzureCloud" = "https://{0}.scm.azurewebsites.net";
    "AzureGovernmentCloud" = "https://{0}.scm.azurewebsites.us";
    "AzureChinaCloud" = "https://{0}.scm.chinacloudsites.cn";
}

function GetAuthHeader {
        [psobject] $headers = $null
        try 
        {

            $resourceAppIdUri = (Get-AzContext).Environment.ResourceManagerUrl
            $rmContext = Get-AzContext
            $authResult = [Microsoft.Azure.Commands.Common.Authentication.AzureSession]::Instance.AuthenticationFactory.Authenticate(
            $rmContext.Account,
            $rmContext.Environment,
            $rmContext.Tenant,
            [System.Security.SecureString] $null,
            "Never",
            $null,
            $resourceAppIdUri); 

            $header = "Bearer " + $authResult.AccessToken
            $headers = @{"Authorization"=$header; 'If-Match'='*';}
        }
        catch 
        {
            Write-Host "Error occurred while fetching auth header. ErrorMessage [$($_)]" -ForegroundColor $([Constants]::MessageType.Error)   
        }

        return($headers)
}

function Configure-WebUI
{
    Param(
        [string]
        [Parameter(Mandatory = $true, HelpMessage="TenantID of the subscription where Azure Tenant Security Solution is to be installed.")]
        $TenantId,

        [string]
        [Parameter(Mandatory = $true, HelpMessage="Name of the Resource Group where setup resources will be created.")]
        $ScanHostRGName,

        [string]
        [Parameter(Mandatory = $true, HelpMessage="Name of the web app deployed in azure for Azure Tenant Security Solution.")]
        $UIAppName,

        [string]
        [Parameter(Mandatory = $true, HelpMessage="URL of the Web API")]
        $ApiUrl,

        [string]
        [Parameter(Mandatory = $true, HelpMessage="ClientId of the web app deployed in azure for Azure Tenant Security Solution.")]
        $UIClientId,

        [string]
        [Parameter(Mandatory = $true, HelpMessage="ClientId of the web api deployed in azure for Azure Tenant Security Solution.")]
        $WebApiClientId,

<<<<<<< HEAD
	[string]
        [Parameter(Mandatory = $true, HelpMessage="Azure environment in which Azure Tenant Security Solution needs to be installed. The acceptable values for this parameter are: AzureCloud, AzureGovernmentCloud, AzureChinaCloud")]
        [ValidateSet("AzureCloud", "AzureGovernmentCloud","AzureChinaCloud")]
        $AzureEnvironmentName
=======
	    [string]
        [Parameter(Mandatory = $true, HelpMessage="Azure environment in which Azure Tenant Security Solution needs to be installed. The acceptable values for this parameter are: AzureCloud, AzureGovernmentCloud")]
        [ValidateSet("AzureCloud", "AzureGovernmentCloud")]
        $AzureEnvironmentName,

        [string]
        [Parameter(Mandatory = $true, HelpMessage="Application Insights instrumentation key for Azure Tenant Security Solution.")]
        $InstrumentationKey
>>>>>>> d5228aaa
    )

    $AzureADAuthUrl = $AzureEnvironmentToADAuthUrlMap.$AzureEnvironmentName
    $KuduConsoleUrl = $AzureEnvironmentToKuduConsoleUrlMap.$AzureEnvironmentName
    
    Write-Host "Configuring AzTS UI for $AzureEnvironmentName..."
    
    $baseDir = Get-Location
    $configFile = "runtime-configuration-initial.js"
    $configFilePath = "${baseDir}\${configFile}"
    $configJs = @"
window.__UI_CONFIGURATION_INITIAL__ = {
    "tenantId": "$TenantId",
    "webAPI": "$ApiUrl",
    "clientId": "$UIClientId",
    "apiClientId": "$WebApiClientId",
    "azureADAuthURL": "$AzureADAuthUrl",
    "appInsights": {
        "instrumentationKey": "$InstrumentationKey",
        "loggingLevelConsole": 2,
        "loggingLevelTelemetry": 2,
        "maxBatchInterval": 15000,
        "enableRequestHeaderTracking": true,
        "enableResponseHeaderTracking": true,
        "autoTrackPageVisitTime": true,
        "disableDataLossAnalysis": false,
        "enableCorsCorrelation": true,
        "enableAutoRouteTracking": true,
        "enableAjaxPerfTracking": true,
        "enableAjaxErrorStatusText": true,
        "enableUnhandledPromiseRejectionTracking": true,
        "disableInstrumentationKeyValidation": true,
        "ComponentName": "AzTS UI"
    }
};

window.__UI_CONFIGURATION_EXTENDED__ = {};
"@

    $configJs | Set-Content $configFilePath
    $userAgent = "powershell/1.0"
    
    $uploadUrl = $([string]::Join("/", $([string]::Format($KuduConsoleUrl, $UIAppName)), "api/vfs/site/wwwroot", ${configFile}))
    [psobject] $headers = GetAuthHeader
    Invoke-RestMethod -Uri $uploadUrl -Headers $headers -UserAgent $userAgent -Method PUT -InFile $configFilePath -ContentType "multipart/form-data"
    
    Reset-AzWebAppPublishingProfile -Name $UIAppName -ResourceGroupName $ScanHostRGName

    # Configure Staging slot
    $webAppSlot = Get-AzWebAppSlot -ResourceGroupName $ScanHostRGName -Name $UIAppName
    if ($webAppSlot -ne $null)
    {
        # Only one staging slot is deployed as part of deployment
        $webAppSlot = $webAppSlot | Select -First 1 
        $slotName = $webAppSlot.Name.Split("/")[1]
        $slotFullName = $UIAppName + "-" + $slotName 

        $slotUploadUrl = $([string]::Join("/", $([string]::Format($KuduConsoleUrl, $slotFullName)), "api/vfs/site/wwwroot", ${configFile}))
        [psobject] $headersSlot = GetAuthHeader
        Invoke-RestMethod -Uri $slotUploadUrl -Headers $headersSlot -UserAgent $userAgent -Method PUT -InFile $configFilePath -ContentType "multipart/form-data"

        Reset-AzWebAppSlotPublishingProfile -ResourceGroupName $ScanHostRGName -Name $UIAppName -Slot $slotName
    }
    
    If((test-path $configFilePath))
    {
        Remove-Item -Force -Path $configFilePath
    }
}<|MERGE_RESOLUTION|>--- conflicted
+++ resolved
@@ -66,21 +66,15 @@
         [Parameter(Mandatory = $true, HelpMessage="ClientId of the web api deployed in azure for Azure Tenant Security Solution.")]
         $WebApiClientId,
 
-<<<<<<< HEAD
-	[string]
+	    [string]
         [Parameter(Mandatory = $true, HelpMessage="Azure environment in which Azure Tenant Security Solution needs to be installed. The acceptable values for this parameter are: AzureCloud, AzureGovernmentCloud, AzureChinaCloud")]
         [ValidateSet("AzureCloud", "AzureGovernmentCloud","AzureChinaCloud")]
-        $AzureEnvironmentName
-=======
-	    [string]
-        [Parameter(Mandatory = $true, HelpMessage="Azure environment in which Azure Tenant Security Solution needs to be installed. The acceptable values for this parameter are: AzureCloud, AzureGovernmentCloud")]
-        [ValidateSet("AzureCloud", "AzureGovernmentCloud")]
         $AzureEnvironmentName,
 
         [string]
         [Parameter(Mandatory = $true, HelpMessage="Application Insights instrumentation key for Azure Tenant Security Solution.")]
         $InstrumentationKey
->>>>>>> d5228aaa
+	
     )
 
     $AzureADAuthUrl = $AzureEnvironmentToADAuthUrlMap.$AzureEnvironmentName
