--- conflicted
+++ resolved
@@ -51,19 +51,11 @@
 > For all commands in this feature it is assumed that you have:
 > 1. Logged in to your Azure account using Connect-AzAccount from a PS/ISE console.
 >```PowerShell
-<<<<<<< HEAD
->    Connect-AzAccount 
->```
-> 2. Selected a subscription using Set-AzContext.
->```PowerShell
->    Set-AzContext -SubscriptionId <SubscriptionId> 
-=======
 >   Connect-AzAccount 
 >```
 > 2. Selected a subscription using Set-AzContext.
 >```PowerShell
 >	Set-AzContext -SubscriptionId <SubscriptionId> 
->>>>>>> 2fe33262
 >```
 
 ### Overview
