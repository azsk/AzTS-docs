--- conflicted
+++ resolved
@@ -12,12 +12,7 @@
 
 ## Overview
 
-<<<<<<< HEAD
-This is straight forward approach. If you want to manage scanning of each Tenant separately, you can onboard AzTS solution per Tenant. 
-You will need to follow same [setup steps]((README.md#setting-up-tenant-security-solution---step-by-step)) for each Tenant. 
-=======
 Enterprise IT organizations creates multiple tenants to manage and deliver resources based on business needs. To get security visibility across multiple tenants, AzTS provides three kind of solutions.
->>>>>>> 837791d3
 
 1. Onboard AzTS Solution per Tenant: Standalone installation, scanning and reporting 
 2. Single AzTS setup to scan cross- and multi-tenant: Use delegated identity on target tenant(s), scan from single AzTS setup
@@ -51,19 +46,11 @@
 
 1. Setup AzTS Solution on host tenant subscription
 
-<<<<<<< HEAD
-    Follow [setup steps]((README.md#setting-up-tenant-security-solution---step-by-step)) on host subscription. If you have already performed setup, you can skip this step. 
-
-2. Get AzTS scanning MI principal id
-   
-   In step 3 of [setup]((README.md#setting-up-tenant-security-solution---step-by-step)), we have created central scanning user managed identity. We will need to navigate to MI resource to get principal id. 
-=======
     Follow [setup steps]((../01-Setup%20and%20Getting%20started/Readme.md)) on host subscription. If you have already performed setup, you can skip this step. 
 
 2. Get AzTS scanning MI principal id
    
    In step 3 of [setup]((../01-Setup%20and%20Getting%20started/Readme.md)), we have created central scanning user managed identity. We will need to navigate to MI resource to get principal id. 
->>>>>>> 837791d3
 
    Go Azure Portal --> Subscription where central scanning MI resource created --> Click on MI Hosting RG --> Click on MI resource --> Copy object id 
 
