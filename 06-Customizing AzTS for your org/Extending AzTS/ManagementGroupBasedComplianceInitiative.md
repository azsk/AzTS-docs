--- conflicted
+++ resolved
@@ -70,12 +70,8 @@
 
 -----
 
-### Option 2: Using helper script
-<<<<<<< HEAD
-#### Step (1 & 2) of 4 (consolidated):
-=======
-#### Step 1 & 2 of 4 (consolidated):
->>>>>>> 250fadb6
+- Using helper script
+
   - Download the script from [here](../../TemplateFiles/DeploymentFiles.zip), skip this step if you have already downloaded the deployment package zip.
   > **Note:** Script can be downloaded by clicking Alt+Raw button.
   - Open a PowerShell session.
